/**
 * @license
 * Copyright 2025 Google LLC
 * SPDX-License-Identifier: Apache-2.0
 */

<<<<<<< HEAD
import {
  BaseDeclarativeTool,
  BaseToolInvocation,
  Kind,
  ToolInvocation,
  ToolResult,
} from './tools.js';
import { getErrorMessage } from '../utils/errors.js';
import * as fs from 'fs';
import * as path from 'path';
import { glob, escape } from 'glob';
import { getCurrentGeminiMdFilename } from './memoryTool.js';
=======
import type { ToolInvocation, ToolResult } from './tools.js';
import { BaseDeclarativeTool, BaseToolInvocation, Kind } from './tools.js';
import { getErrorMessage } from '../utils/errors.js';
import * as fs from 'node:fs';
import * as path from 'node:path';
import { glob, escape } from 'glob';
import type { ProcessedFileReadResult } from '../utils/fileUtils.js';
>>>>>>> 76553622
import {
  detectFileType,
  processSingleFileContent,
  DEFAULT_ENCODING,
  getSpecificMimeType,
} from '../utils/fileUtils.js';
import type { PartListUnion } from '@google/genai';
import type { Config } from '../config/config.js';
import { DEFAULT_FILE_FILTERING_OPTIONS } from '../config/config.js';
import { FileOperation } from '../telemetry/metrics.js';
import { getProgrammingLanguage } from '../telemetry/telemetry-utils.js';
import { logFileOperation } from '../telemetry/loggers.js';
import { FileOperationEvent } from '../telemetry/types.js';
import { ToolErrorType } from './tool-error.js';

/**
 * Parameters for the ReadManyFilesTool.
 */
export interface ReadManyFilesParams {
  /**
   * An array of file paths or directory paths to search within.
   * Paths are relative to the tool's configured target directory.
   * Glob patterns can be used directly in these paths.
   */
  paths: string[];

  /**
   * Optional. Glob patterns for files to include.
   * These are effectively combined with the `paths`.
   * Example: ["*.ts", "src/** /*.md"]
   */
  include?: string[];

  /**
   * Optional. Glob patterns for files/directories to exclude.
   * Applied as ignore patterns.
   * Example: ["*.log", "dist/**"]
   */
  exclude?: string[];

  /**
   * Optional. Search directories recursively.
   * This is generally controlled by glob patterns (e.g., `**`).
   * The glob implementation is recursive by default for `**`.
   * For simplicity, we'll rely on `**` for recursion.
   */
  recursive?: boolean;

  /**
   * Optional. Apply default exclusion patterns. Defaults to true.
   */
  useDefaultExcludes?: boolean;

  /**
   * Whether to respect .gitignore and .geminiignore patterns (optional, defaults to true)
   */
  file_filtering_options?: {
    respect_git_ignore?: boolean;
    respect_gemini_ignore?: boolean;
  };
}

/**
 * Result type for file processing operations
 */
type FileProcessingResult =
  | {
      success: true;
      filePath: string;
      relativePathForDisplay: string;
      fileReadResult: ProcessedFileReadResult;
      reason?: undefined;
    }
  | {
      success: false;
      filePath: string;
      relativePathForDisplay: string;
      fileReadResult?: undefined;
      reason: string;
    };

/**
 * Creates the default exclusion patterns including dynamic patterns.
 * This combines the shared patterns with dynamic patterns like GEMINI.md.
 * TODO(adh): Consider making this configurable or extendable through a command line argument.
 */
function getDefaultExcludes(config?: Config): string[] {
  return config?.getFileExclusions().getReadManyFilesExcludes() ?? [];
}

const DEFAULT_OUTPUT_SEPARATOR_FORMAT = '--- {filePath} ---';
const DEFAULT_OUTPUT_TERMINATOR = '\n--- End of content ---';

class ReadManyFilesToolInvocation extends BaseToolInvocation<
  ReadManyFilesParams,
  ToolResult
> {
  constructor(
    private readonly config: Config,
    params: ReadManyFilesParams,
  ) {
    super(params);
  }

  getDescription(): string {
    const allPatterns = [...this.params.paths, ...(this.params.include || [])];
    const pathDesc = `using patterns: 
${allPatterns.join('`, `')}
 (within target directory: 
${this.config.getTargetDir()}
) `;

    // Determine the final list of exclusion patterns exactly as in execute method
    const paramExcludes = this.params.exclude || [];
    const paramUseDefaultExcludes = this.params.useDefaultExcludes !== false;
    const geminiIgnorePatterns = this.config
      .getFileService()
      .getGeminiIgnorePatterns();
    const finalExclusionPatternsForDescription: string[] =
      paramUseDefaultExcludes
        ? [
            ...getDefaultExcludes(this.config),
            ...paramExcludes,
            ...geminiIgnorePatterns,
          ]
        : [...paramExcludes, ...geminiIgnorePatterns];

    let excludeDesc = `Excluding: ${
      finalExclusionPatternsForDescription.length > 0
        ? `patterns like 
${finalExclusionPatternsForDescription
  .slice(0, 2)
  .join(
    '`, `',
  )}${finalExclusionPatternsForDescription.length > 2 ? '...`' : '`'}`
        : 'none specified'
    }`;

    // Add a note if .geminiignore patterns contributed to the final list of exclusions
    if (geminiIgnorePatterns.length > 0) {
      const geminiPatternsInEffect = geminiIgnorePatterns.filter((p) =>
        finalExclusionPatternsForDescription.includes(p),
      ).length;
      if (geminiPatternsInEffect > 0) {
        excludeDesc += ` (includes ${geminiPatternsInEffect} from .geminiignore)`;
      }
    }

    return `Will attempt to read and concatenate files ${pathDesc}. ${excludeDesc}. File encoding: ${DEFAULT_ENCODING}. Separator: "${DEFAULT_OUTPUT_SEPARATOR_FORMAT.replace(
      '{filePath}',
      'path/to/file.ext',
    )}".`;
  }

  async execute(signal: AbortSignal): Promise<ToolResult> {
    const {
      paths: inputPatterns,
      include = [],
      exclude = [],
      useDefaultExcludes = true,
    } = this.params;

    const defaultFileIgnores =
      this.config.getFileFilteringOptions() ?? DEFAULT_FILE_FILTERING_OPTIONS;

    const fileFilteringOptions = {
      respectGitIgnore:
        this.params.file_filtering_options?.respect_git_ignore ??
        defaultFileIgnores.respectGitIgnore, // Use the property from the returned object
      respectGeminiIgnore:
        this.params.file_filtering_options?.respect_gemini_ignore ??
        defaultFileIgnores.respectGeminiIgnore, // Use the property from the returned object
    };
    // Get centralized file discovery service
    const fileDiscovery = this.config.getFileService();

    const filesToConsider = new Set<string>();
    const skippedFiles: Array<{ path: string; reason: string }> = [];
    const processedFilesRelativePaths: string[] = [];
    const contentParts: PartListUnion = [];

    const effectiveExcludes = useDefaultExcludes
      ? [...getDefaultExcludes(this.config), ...exclude]
      : [...exclude];

    const searchPatterns = [...inputPatterns, ...include];
    try {
      const allEntries = new Set<string>();
      const workspaceDirs = this.config.getWorkspaceContext().getDirectories();

      for (const dir of workspaceDirs) {
        const processedPatterns = [];
        for (const p of searchPatterns) {
          const normalizedP = p.replace(/\\/g, '/');
          const fullPath = path.join(dir, normalizedP);
          if (fs.existsSync(fullPath)) {
            processedPatterns.push(escape(normalizedP));
          } else {
            // The path does not exist or is not a file, so we treat it as a glob pattern.
            processedPatterns.push(normalizedP);
          }
        }

        const entriesInDir = await glob(processedPatterns, {
          cwd: dir,
          ignore: effectiveExcludes,
          nodir: true,
          dot: true,
          absolute: true,
          nocase: true,
          signal,
        });
        for (const entry of entriesInDir) {
          allEntries.add(entry);
        }
      }
      const entries = Array.from(allEntries);

      const gitFilteredEntries = fileFilteringOptions.respectGitIgnore
        ? fileDiscovery
            .filterFiles(
              entries.map((p) => path.relative(this.config.getTargetDir(), p)),
              {
                respectGitIgnore: true,
                respectGeminiIgnore: false,
              },
            )
            .map((p) => path.resolve(this.config.getTargetDir(), p))
        : entries;

      // Apply gemini ignore filtering if enabled
      const finalFilteredEntries = fileFilteringOptions.respectGeminiIgnore
        ? fileDiscovery
            .filterFiles(
              gitFilteredEntries.map((p) =>
                path.relative(this.config.getTargetDir(), p),
              ),
              {
                respectGitIgnore: false,
                respectGeminiIgnore: true,
              },
            )
            .map((p) => path.resolve(this.config.getTargetDir(), p))
        : gitFilteredEntries;

      let gitIgnoredCount = 0;
      let geminiIgnoredCount = 0;

      for (const absoluteFilePath of entries) {
        // Security check: ensure the glob library didn't return something outside the workspace.
        if (
          !this.config
            .getWorkspaceContext()
            .isPathWithinWorkspace(absoluteFilePath)
        ) {
          skippedFiles.push({
            path: absoluteFilePath,
            reason: `Security: Glob library returned path outside workspace. Path: ${absoluteFilePath}`,
          });
          continue;
        }

        // Check if this file was filtered out by git ignore
        if (
          fileFilteringOptions.respectGitIgnore &&
          !gitFilteredEntries.includes(absoluteFilePath)
        ) {
          gitIgnoredCount++;
          continue;
        }

        // Check if this file was filtered out by gemini ignore
        if (
          fileFilteringOptions.respectGeminiIgnore &&
          !finalFilteredEntries.includes(absoluteFilePath)
        ) {
          geminiIgnoredCount++;
          continue;
        }

        filesToConsider.add(absoluteFilePath);
      }

      // Add info about git-ignored files if any were filtered
      if (gitIgnoredCount > 0) {
        skippedFiles.push({
          path: `${gitIgnoredCount} file(s)`,
          reason: 'git ignored',
        });
      }

      // Add info about gemini-ignored files if any were filtered
      if (geminiIgnoredCount > 0) {
        skippedFiles.push({
          path: `${geminiIgnoredCount} file(s)`,
          reason: 'gemini ignored',
        });
      }
    } catch (error) {
      const errorMessage = `Error during file search: ${getErrorMessage(error)}`;
      return {
        llmContent: errorMessage,
        returnDisplay: `## File Search Error\n\nAn error occurred while searching for files:\n\`\`\`\n${getErrorMessage(error)}\n\`\`\``,
        error: {
          message: errorMessage,
          type: ToolErrorType.READ_MANY_FILES_SEARCH_ERROR,
        },
      };
    }

    const sortedFiles = Array.from(filesToConsider).sort();

    const fileProcessingPromises = sortedFiles.map(
      async (filePath): Promise<FileProcessingResult> => {
        try {
          const relativePathForDisplay = path
            .relative(this.config.getTargetDir(), filePath)
            .replace(/\\/g, '/');

          const fileType = await detectFileType(filePath);

          if (fileType === 'image' || fileType === 'pdf') {
            const fileExtension = path.extname(filePath).toLowerCase();
            const fileNameWithoutExtension = path.basename(
              filePath,
              fileExtension,
            );
            const requestedExplicitly = inputPatterns.some(
              (pattern: string) =>
                pattern.toLowerCase().includes(fileExtension) ||
                pattern.includes(fileNameWithoutExtension),
            );

            if (!requestedExplicitly) {
              return {
                success: false,
                filePath,
                relativePathForDisplay,
                reason:
                  'asset file (image/pdf) was not explicitly requested by name or extension',
              };
            }
          }

          // Use processSingleFileContent for all file types now
          const fileReadResult = await processSingleFileContent(
            filePath,
            this.config.getTargetDir(),
            this.config.getFileSystemService(),
          );

          if (fileReadResult.error) {
            return {
              success: false,
              filePath,
              relativePathForDisplay,
              reason: `Read error: ${fileReadResult.error}`,
            };
          }

          return {
            success: true,
            filePath,
            relativePathForDisplay,
            fileReadResult,
          };
        } catch (error) {
          const relativePathForDisplay = path
            .relative(this.config.getTargetDir(), filePath)
            .replace(/\\/g, '/');

          return {
            success: false,
            filePath,
            relativePathForDisplay,
            reason: `Unexpected error: ${error instanceof Error ? error.message : String(error)}`,
          };
        }
      },
    );

    const results = await Promise.allSettled(fileProcessingPromises);

    for (const result of results) {
      if (result.status === 'fulfilled') {
        const fileResult = result.value;

        if (!fileResult.success) {
          // Handle skipped files (images/PDFs not requested or read errors)
          skippedFiles.push({
            path: fileResult.relativePathForDisplay,
            reason: fileResult.reason,
          });
        } else {
          // Handle successfully processed files
          const { filePath, relativePathForDisplay, fileReadResult } =
            fileResult;

          if (typeof fileReadResult.llmContent === 'string') {
            const separator = DEFAULT_OUTPUT_SEPARATOR_FORMAT.replace(
              '{filePath}',
              filePath,
            );
            let fileContentForLlm = '';
            if (fileReadResult.isTruncated) {
              fileContentForLlm += `[WARNING: This file was truncated. To view the full content, use the 'read_file' tool on this specific file.]\n\n`;
            }
            fileContentForLlm += fileReadResult.llmContent;
            contentParts.push(`${separator}\n\n${fileContentForLlm}\n\n`);
          } else {
            // This is a Part for image/pdf, which we don't add the separator to.
            contentParts.push(fileReadResult.llmContent);
          }

          processedFilesRelativePaths.push(relativePathForDisplay);

          const lines =
            typeof fileReadResult.llmContent === 'string'
              ? fileReadResult.llmContent.split('\n').length
              : undefined;
          const mimetype = getSpecificMimeType(filePath);
          const programming_language = getProgrammingLanguage({
            absolute_path: filePath,
          });
          logFileOperation(
            this.config,
            new FileOperationEvent(
              ReadManyFilesTool.Name,
              FileOperation.READ,
              lines,
              mimetype,
              path.extname(filePath),
              undefined,
              programming_language,
            ),
          );
        }
      } else {
        // Handle Promise rejection (unexpected errors)
        skippedFiles.push({
          path: 'unknown',
          reason: `Unexpected error: ${result.reason}`,
        });
      }
    }

    let displayMessage = `### ReadManyFiles Result (Target Dir: \`${this.config.getTargetDir()}\`)\n\n`;
    if (processedFilesRelativePaths.length > 0) {
      displayMessage += `Successfully read and concatenated content from **${processedFilesRelativePaths.length} file(s)**.\n`;
      if (processedFilesRelativePaths.length <= 10) {
        displayMessage += `\n**Processed Files:**\n`;
        processedFilesRelativePaths.forEach(
          (p) => (displayMessage += `- \`${p}\`\n`),
        );
      } else {
        displayMessage += `\n**Processed Files (first 10 shown):**\n`;
        processedFilesRelativePaths
          .slice(0, 10)
          .forEach((p) => (displayMessage += `- \`${p}\`\n`));
        displayMessage += `- ...and ${processedFilesRelativePaths.length - 10} more.\n`;
      }
    }

    if (skippedFiles.length > 0) {
      if (processedFilesRelativePaths.length === 0) {
        displayMessage += `No files were read and concatenated based on the criteria.\n`;
      }
      if (skippedFiles.length <= 5) {
        displayMessage += `\n**Skipped ${skippedFiles.length} item(s):**\n`;
      } else {
        displayMessage += `\n**Skipped ${skippedFiles.length} item(s) (first 5 shown):**\n`;
      }
      skippedFiles
        .slice(0, 5)
        .forEach(
          (f) => (displayMessage += `- \`${f.path}\` (Reason: ${f.reason})\n`),
        );
      if (skippedFiles.length > 5) {
        displayMessage += `- ...and ${skippedFiles.length - 5} more.\n`;
      }
    } else if (
      processedFilesRelativePaths.length === 0 &&
      skippedFiles.length === 0
    ) {
      displayMessage += `No files were read and concatenated based on the criteria.\n`;
    }

    if (contentParts.length > 0) {
      contentParts.push(DEFAULT_OUTPUT_TERMINATOR);
    } else {
      contentParts.push(
        'No files matching the criteria were found or all were skipped.',
      );
    }
    return {
      llmContent: contentParts,
      returnDisplay: displayMessage.trim(),
    };
  }
}

/**
 * Tool implementation for finding and reading multiple text files from the local filesystem
 * within a specified target directory. The content is concatenated.
 * It is intended to run in an environment with access to the local file system (e.g., a Node.js backend).
 */
export class ReadManyFilesTool extends BaseDeclarativeTool<
  ReadManyFilesParams,
  ToolResult
> {
  static readonly Name: string = 'read_many_files';

  constructor(private config: Config) {
    const parameterSchema = {
      type: 'object',
      properties: {
        paths: {
          type: 'array',
          items: {
            type: 'string',
            minLength: 1,
          },
          minItems: 1,
          description:
            "Required. An array of glob patterns or paths relative to the tool's target directory. Examples: ['src/**/*.ts'], ['README.md', 'docs/']",
        },
        include: {
          type: 'array',
          items: {
            type: 'string',
            minLength: 1,
          },
          description:
            'Optional. Additional glob patterns to include. These are merged with `paths`. Example: "*.test.ts" to specifically add test files if they were broadly excluded.',
          default: [],
        },
        exclude: {
          type: 'array',
          items: {
            type: 'string',
            minLength: 1,
          },
          description:
            'Optional. Glob patterns for files/directories to exclude. Added to default excludes if useDefaultExcludes is true. Example: "**/*.log", "temp/"',
          default: [],
        },
        recursive: {
          type: 'boolean',
          description:
            'Optional. Whether to search recursively (primarily controlled by `**` in glob patterns). Defaults to true.',
          default: true,
        },
        useDefaultExcludes: {
          type: 'boolean',
          description:
            'Optional. Whether to apply a list of default exclusion patterns (e.g., node_modules, .git, binary files). Defaults to true.',
          default: true,
        },
        file_filtering_options: {
          description:
            'Whether to respect ignore patterns from .gitignore or .geminiignore',
          type: 'object',
          properties: {
            respect_git_ignore: {
              description:
                'Optional: Whether to respect .gitignore patterns when listing files. Only available in git repositories. Defaults to true.',
              type: 'boolean',
            },
            respect_gemini_ignore: {
              description:
                'Optional: Whether to respect .geminiignore patterns when listing files. Defaults to true.',
              type: 'boolean',
            },
          },
        },
      },
      required: ['paths'],
    };

    super(
      ReadManyFilesTool.Name,
      'ReadManyFiles',
      `Reads content from multiple files specified by paths or glob patterns within a configured target directory. For text files, it concatenates their content into a single string. It is primarily designed for text-based files. However, it can also process image (e.g., .png, .jpg) and PDF (.pdf) files if their file names or extensions are explicitly included in the 'paths' argument. For these explicitly requested non-text files, their data is read and included in a format suitable for model consumption (e.g., base64 encoded).

This tool is useful when you need to understand or analyze a collection of files, such as:
- Getting an overview of a codebase or parts of it (e.g., all TypeScript files in the 'src' directory).
- Finding where specific functionality is implemented if the user asks broad questions about code.
- Reviewing documentation files (e.g., all Markdown files in the 'docs' directory).
- Gathering context from multiple configuration files.
- When the user asks to "read all files in X directory" or "show me the content of all Y files".

Use this tool when the user's query implies needing the content of several files simultaneously for context, analysis, or summarization. For text files, it uses default UTF-8 encoding and a '--- {filePath} ---' separator between file contents. The tool inserts a '--- End of content ---' after the last file. Ensure paths are relative to the target directory. Glob patterns like 'src/**/*.js' are supported. Avoid using for single files if a more specific single-file reading tool is available, unless the user specifically requests to process a list containing just one file via this tool. Other binary files (not explicitly requested as image/PDF) are generally skipped. Default excludes apply to common non-text files (except for explicitly requested images/PDFs) and large dependency directories unless 'useDefaultExcludes' is false.`,
      Kind.Read,
      parameterSchema,
    );
  }

  protected createInvocation(
    params: ReadManyFilesParams,
  ): ToolInvocation<ReadManyFilesParams, ToolResult> {
    return new ReadManyFilesToolInvocation(this.config, params);
  }
}<|MERGE_RESOLUTION|>--- conflicted
+++ resolved
@@ -4,20 +4,6 @@
  * SPDX-License-Identifier: Apache-2.0
  */
 
-<<<<<<< HEAD
-import {
-  BaseDeclarativeTool,
-  BaseToolInvocation,
-  Kind,
-  ToolInvocation,
-  ToolResult,
-} from './tools.js';
-import { getErrorMessage } from '../utils/errors.js';
-import * as fs from 'fs';
-import * as path from 'path';
-import { glob, escape } from 'glob';
-import { getCurrentGeminiMdFilename } from './memoryTool.js';
-=======
 import type { ToolInvocation, ToolResult } from './tools.js';
 import { BaseDeclarativeTool, BaseToolInvocation, Kind } from './tools.js';
 import { getErrorMessage } from '../utils/errors.js';
@@ -25,7 +11,6 @@
 import * as path from 'node:path';
 import { glob, escape } from 'glob';
 import type { ProcessedFileReadResult } from '../utils/fileUtils.js';
->>>>>>> 76553622
 import {
   detectFileType,
   processSingleFileContent,
