/**
 * @license
 * Copyright 2025 Google LLC
 * SPDX-License-Identifier: Apache-2.0
 */

import { isNodeError } from '../utils/errors.js';
<<<<<<< HEAD
import * as fs from 'fs';
import * as path from 'path';
=======
import * as fs from 'node:fs';
import * as path from 'node:path';
import * as process from 'node:process';

export type Unsubscribe = () => void;
>>>>>>> 76553622

export type Unsubscribe = () => void;

/**
 * WorkspaceContext manages multiple workspace directories and validates paths
 * against them. This allows the CLI to operate on files from multiple directories
 * in a single session.
 */
export class WorkspaceContext {
  private directories = new Set<string>();
  private initialDirectories: Set<string>;
  private onDirectoriesChangedListeners = new Set<() => void>();

  /**
   * Creates a new WorkspaceContext with the given initial directory and optional additional directories.
   * @param directory The initial working directory (usually cwd)
   * @param additionalDirectories Optional array of additional directories to include
   */
  constructor(directory: string, additionalDirectories: string[] = []) {
    this.addDirectory(directory);
    for (const additionalDirectory of additionalDirectories) {
      this.addDirectory(additionalDirectory);
    }
<<<<<<< HEAD

    this.initialDirectories = new Set(this.directories);
  }

=======
    this.initialDirectories = new Set(this.directories);
  }

>>>>>>> 76553622
  /**
   * Registers a listener that is called when the workspace directories change.
   * @param listener The listener to call.
   * @returns A function to unsubscribe the listener.
   */
  onDirectoriesChanged(listener: () => void): Unsubscribe {
    this.onDirectoriesChangedListeners.add(listener);
    return () => {
      this.onDirectoriesChangedListeners.delete(listener);
    };
  }

  private notifyDirectoriesChanged() {
    // Iterate over a copy of the set in case a listener unsubscribes itself or others.
    for (const listener of [...this.onDirectoriesChangedListeners]) {
      try {
        listener();
      } catch (e) {
        // Don't let one listener break others.
        console.error('Error in WorkspaceContext listener:', e);
      }
    }
  }

  /**
   * Adds a directory to the workspace.
   * @param directory The directory path to add (can be relative or absolute)
   * @param basePath Optional base path for resolving relative paths (defaults to cwd)
   */
  addDirectory(directory: string, basePath: string = process.cwd()): void {
<<<<<<< HEAD
    const resolved = this.resolveAndValidateDir(directory, basePath);
    if (this.directories.has(resolved)) {
      return;
    }
    this.directories.add(resolved);
    this.notifyDirectoriesChanged();
=======
    try {
      const resolved = this.resolveAndValidateDir(directory, basePath);
      if (this.directories.has(resolved)) {
        return;
      }
      this.directories.add(resolved);
      this.notifyDirectoriesChanged();
    } catch (err) {
      console.warn(
        `[WARN] Skipping unreadable directory: ${directory} (${err instanceof Error ? err.message : String(err)})`,
      );
    }
>>>>>>> 76553622
  }

  private resolveAndValidateDir(
    directory: string,
    basePath: string = process.cwd(),
  ): string {
    const absolutePath = path.isAbsolute(directory)
      ? directory
      : path.resolve(basePath, directory);

    if (!fs.existsSync(absolutePath)) {
      throw new Error(`Directory does not exist: ${absolutePath}`);
    }
    const stats = fs.statSync(absolutePath);
    if (!stats.isDirectory()) {
      throw new Error(`Path is not a directory: ${absolutePath}`);
    }

    return fs.realpathSync(absolutePath);
  }

  /**
   * Gets a copy of all workspace directories.
   * @returns Array of absolute directory paths
   */
  getDirectories(): readonly string[] {
    return Array.from(this.directories);
  }

  getInitialDirectories(): readonly string[] {
    return Array.from(this.initialDirectories);
  }

  setDirectories(directories: readonly string[]): void {
    const newDirectories = new Set<string>();
    for (const dir of directories) {
      newDirectories.add(this.resolveAndValidateDir(dir));
    }

    if (
      newDirectories.size !== this.directories.size ||
      ![...newDirectories].every((d) => this.directories.has(d))
    ) {
      this.directories = newDirectories;
      this.notifyDirectoriesChanged();
    }
  }

  /**
   * Checks if a given path is within any of the workspace directories.
   * @param pathToCheck The path to validate
   * @returns True if the path is within the workspace, false otherwise
   */
  isPathWithinWorkspace(pathToCheck: string): boolean {
    try {
      const fullyResolvedPath = this.fullyResolvedPath(pathToCheck);

      for (const dir of this.directories) {
        if (this.isPathWithinRoot(fullyResolvedPath, dir)) {
          return true;
        }
      }
      return false;
    } catch (_error) {
      return false;
    }
  }

  /**
   * Fully resolves a path, including symbolic links.
   * If the path does not exist, it returns the fully resolved path as it would be
   * if it did exist.
   */
  private fullyResolvedPath(pathToCheck: string): string {
    try {
      return fs.realpathSync(pathToCheck);
    } catch (e: unknown) {
      if (
        isNodeError(e) &&
        e.code === 'ENOENT' &&
        e.path &&
        // realpathSync does not set e.path correctly for symlinks to
        // non-existent files.
        !this.isFileSymlink(e.path)
      ) {
        // If it doesn't exist, e.path contains the fully resolved path.
        return e.path;
      }
      throw e;
    }
  }

  /**
   * Checks if a path is within a given root directory.
   * @param pathToCheck The absolute path to check
   * @param rootDirectory The absolute root directory
   * @returns True if the path is within the root directory, false otherwise
   */
  private isPathWithinRoot(
    pathToCheck: string,
    rootDirectory: string,
  ): boolean {
    const relative = path.relative(rootDirectory, pathToCheck);
    return (
      !relative.startsWith(`..${path.sep}`) &&
      relative !== '..' &&
      !path.isAbsolute(relative)
    );
  }

  /**
   * Checks if a file path is a symbolic link that points to a file.
   */
  private isFileSymlink(filePath: string): boolean {
    try {
      return !fs.readlinkSync(filePath).endsWith('/');
    } catch (_error) {
      return false;
    }
  }
}<|MERGE_RESOLUTION|>--- conflicted
+++ resolved
@@ -5,16 +5,9 @@
  */
 
 import { isNodeError } from '../utils/errors.js';
-<<<<<<< HEAD
-import * as fs from 'fs';
-import * as path from 'path';
-=======
 import * as fs from 'node:fs';
 import * as path from 'node:path';
 import * as process from 'node:process';
-
-export type Unsubscribe = () => void;
->>>>>>> 76553622
 
 export type Unsubscribe = () => void;
 
@@ -38,16 +31,9 @@
     for (const additionalDirectory of additionalDirectories) {
       this.addDirectory(additionalDirectory);
     }
-<<<<<<< HEAD
-
     this.initialDirectories = new Set(this.directories);
   }
 
-=======
-    this.initialDirectories = new Set(this.directories);
-  }
-
->>>>>>> 76553622
   /**
    * Registers a listener that is called when the workspace directories change.
    * @param listener The listener to call.
@@ -78,14 +64,6 @@
    * @param basePath Optional base path for resolving relative paths (defaults to cwd)
    */
   addDirectory(directory: string, basePath: string = process.cwd()): void {
-<<<<<<< HEAD
-    const resolved = this.resolveAndValidateDir(directory, basePath);
-    if (this.directories.has(resolved)) {
-      return;
-    }
-    this.directories.add(resolved);
-    this.notifyDirectoriesChanged();
-=======
     try {
       const resolved = this.resolveAndValidateDir(directory, basePath);
       if (this.directories.has(resolved)) {
@@ -98,7 +76,6 @@
         `[WARN] Skipping unreadable directory: ${directory} (${err instanceof Error ? err.message : String(err)})`,
       );
     }
->>>>>>> 76553622
   }
 
   private resolveAndValidateDir(
