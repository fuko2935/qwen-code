/**
 * @license
 * Copyright 2025 Google LLC
 * SPDX-License-Identifier: Apache-2.0
 */

<<<<<<< HEAD
import { LogAttributes, LogRecord, logs } from '@opentelemetry/api-logs';
=======
import type { LogRecord, LogAttributes } from '@opentelemetry/api-logs';
import { logs } from '@opentelemetry/api-logs';
>>>>>>> 76553622
import { SemanticAttributes } from '@opentelemetry/semantic-conventions';
import type { Config } from '../config/config.js';
import {
  EVENT_API_ERROR,
  EVENT_API_REQUEST,
  EVENT_API_RESPONSE,
  EVENT_CLI_CONFIG,
  EVENT_FLASH_FALLBACK,
  EVENT_IDE_CONNECTION,
  EVENT_NEXT_SPEAKER_CHECK,
  EVENT_SLASH_COMMAND,
  EVENT_TOOL_CALL,
  EVENT_USER_PROMPT,
  SERVICE_NAME,
<<<<<<< HEAD
  EVENT_CHAT_COMPRESSION,
=======
  EVENT_SLASH_COMMAND,
  EVENT_CONVERSATION_FINISHED,
  EVENT_CHAT_COMPRESSION,
  EVENT_MALFORMED_JSON_RESPONSE,
>>>>>>> 76553622
  EVENT_INVALID_CHUNK,
  EVENT_CONTENT_RETRY,
  EVENT_CONTENT_RETRY_FAILURE,
} from './constants.js';
import type {
  ApiErrorEvent,
  ApiRequestEvent,
  ApiResponseEvent,
<<<<<<< HEAD
  FlashFallbackEvent,
=======
  FileOperationEvent,
>>>>>>> 76553622
  IdeConnectionEvent,
  KittySequenceOverflowEvent,
  LoopDetectedEvent,
  NextSpeakerCheckEvent,
  SlashCommandEvent,
  StartSessionEvent,
  ToolCallEvent,
  UserPromptEvent,
<<<<<<< HEAD
  ChatCompressionEvent,
=======
  FlashFallbackEvent,
  NextSpeakerCheckEvent,
  LoopDetectedEvent,
  SlashCommandEvent,
  ConversationFinishedEvent,
  KittySequenceOverflowEvent,
  ChatCompressionEvent,
  MalformedJsonResponseEvent,
>>>>>>> 76553622
  InvalidChunkEvent,
  ContentRetryEvent,
  ContentRetryFailureEvent,
} from './types.js';
import {
  recordApiErrorMetrics,
  recordTokenUsageMetrics,
  recordApiResponseMetrics,
  recordToolCallMetrics,
  recordChatCompressionMetrics,
<<<<<<< HEAD
=======
  recordFileOperationMetric,
>>>>>>> 76553622
  recordInvalidChunk,
  recordContentRetry,
  recordContentRetryFailure,
} from './metrics.js';
import { QwenLogger } from './qwen-logger/qwen-logger.js';
import { isTelemetrySdkInitialized } from './sdk.js';
<<<<<<< HEAD
import { uiTelemetryService, UiEvent } from './uiTelemetry.js';
=======
import type { UiEvent } from './uiTelemetry.js';
import { uiTelemetryService } from './uiTelemetry.js';
import { ClearcutLogger } from './clearcut-logger/clearcut-logger.js';
>>>>>>> 76553622
import { safeJsonStringify } from '../utils/safeJsonStringify.js';
import { UserAccountManager } from '../utils/userAccountManager.js';

const shouldLogUserPrompts = (config: Config): boolean =>
  config.getTelemetryLogPromptsEnabled();

function getCommonAttributes(config: Config): LogAttributes {
  const userAccountManager = new UserAccountManager();
  const email = userAccountManager.getCachedGoogleAccount();
  return {
    'session.id': config.getSessionId(),
    ...(email && { 'user.email': email }),
  };
}

export function logCliConfiguration(
  config: Config,
  event: StartSessionEvent,
): void {
  QwenLogger.getInstance(config)?.logStartSessionEvent(event);
  if (!isTelemetrySdkInitialized()) return;

  const attributes: LogAttributes = {
    ...getCommonAttributes(config),
    'event.name': EVENT_CLI_CONFIG,
    'event.timestamp': new Date().toISOString(),
    model: event.model,
    embedding_model: event.embedding_model,
    sandbox_enabled: event.sandbox_enabled,
    core_tools_enabled: event.core_tools_enabled,
    approval_mode: event.approval_mode,
    api_key_enabled: event.api_key_enabled,
    vertex_ai_enabled: event.vertex_ai_enabled,
    log_user_prompts_enabled: event.telemetry_log_user_prompts_enabled,
    file_filtering_respect_git_ignore: event.file_filtering_respect_git_ignore,
    debug_mode: event.debug_enabled,
    mcp_servers: event.mcp_servers,
    mcp_servers_count: event.mcp_servers_count,
    mcp_tools: event.mcp_tools,
    mcp_tools_count: event.mcp_tools_count,
  };

  const logger = logs.getLogger(SERVICE_NAME);
  const logRecord: LogRecord = {
    body: 'CLI configuration loaded.',
    attributes,
  };
  logger.emit(logRecord);
}

export function logUserPrompt(config: Config, event: UserPromptEvent): void {
  QwenLogger.getInstance(config)?.logNewPromptEvent(event);
  if (!isTelemetrySdkInitialized()) return;

  const attributes: LogAttributes = {
    ...getCommonAttributes(config),
    'event.name': EVENT_USER_PROMPT,
    'event.timestamp': new Date().toISOString(),
    prompt_length: event.prompt_length,
    prompt_id: event.prompt_id,
  };

  if (event.auth_type) {
    attributes['auth_type'] = event.auth_type;
  }

  if (shouldLogUserPrompts(config)) {
    attributes['prompt'] = event.prompt;
  }

  const logger = logs.getLogger(SERVICE_NAME);
  const logRecord: LogRecord = {
    body: `User prompt. Length: ${event.prompt_length}.`,
    attributes,
  };
  logger.emit(logRecord);
}

export function logToolCall(config: Config, event: ToolCallEvent): void {
  const uiEvent = {
    ...event,
    'event.name': EVENT_TOOL_CALL,
    'event.timestamp': new Date().toISOString(),
  } as UiEvent;
  uiTelemetryService.addEvent(uiEvent);
  QwenLogger.getInstance(config)?.logToolCallEvent(event);
  if (!isTelemetrySdkInitialized()) return;

  const attributes: LogAttributes = {
    ...getCommonAttributes(config),
    ...event,
    'event.name': EVENT_TOOL_CALL,
    'event.timestamp': new Date().toISOString(),
    function_args: safeJsonStringify(event.function_args, 2),
  };
  if (event.error) {
    attributes['error.message'] = event.error;
    if (event.error_type) {
      attributes['error.type'] = event.error_type;
    }
  }

  const logger = logs.getLogger(SERVICE_NAME);
  const logRecord: LogRecord = {
    body: `Tool call: ${event.function_name}${event.decision ? `. Decision: ${event.decision}` : ''}. Success: ${event.success}. Duration: ${event.duration_ms}ms.`,
    attributes,
  };
  logger.emit(logRecord);
  recordToolCallMetrics(
    config,
    event.function_name,
    event.duration_ms,
    event.success,
    event.decision,
    event.tool_type,
<<<<<<< HEAD
=======
  );
}

export function logFileOperation(
  config: Config,
  event: FileOperationEvent,
): void {
  ClearcutLogger.getInstance(config)?.logFileOperationEvent(event);
  if (!isTelemetrySdkInitialized()) return;

  recordFileOperationMetric(
    config,
    event.operation,
    event.lines,
    event.mimetype,
    event.extension,
    event.diff_stat,
    event.programming_language,
>>>>>>> 76553622
  );
}

export function logApiRequest(config: Config, event: ApiRequestEvent): void {
  // QwenLogger.getInstance(config)?.logApiRequestEvent(event);
  if (!isTelemetrySdkInitialized()) return;

  const attributes: LogAttributes = {
    ...getCommonAttributes(config),
    ...event,
    'event.name': EVENT_API_REQUEST,
    'event.timestamp': new Date().toISOString(),
  };

  const logger = logs.getLogger(SERVICE_NAME);
  const logRecord: LogRecord = {
    body: `API request to ${event.model}.`,
    attributes,
  };
  logger.emit(logRecord);
}

export function logFlashFallback(
  config: Config,
  event: FlashFallbackEvent,
): void {
<<<<<<< HEAD
  QwenLogger.getInstance(config)?.logFlashFallbackEvent(event);
=======
  ClearcutLogger.getInstance(config)?.logFlashFallbackEvent();
>>>>>>> 76553622
  if (!isTelemetrySdkInitialized()) return;

  const attributes: LogAttributes = {
    ...getCommonAttributes(config),
    ...event,
    'event.name': EVENT_FLASH_FALLBACK,
    'event.timestamp': new Date().toISOString(),
  };

  const logger = logs.getLogger(SERVICE_NAME);
  const logRecord: LogRecord = {
    body: `Switching to flash as Fallback.`,
    attributes,
  };
  logger.emit(logRecord);
}

export function logApiError(config: Config, event: ApiErrorEvent): void {
  const uiEvent = {
    ...event,
    'event.name': EVENT_API_ERROR,
    'event.timestamp': new Date().toISOString(),
  } as UiEvent;
  uiTelemetryService.addEvent(uiEvent);
  QwenLogger.getInstance(config)?.logApiErrorEvent(event);
  if (!isTelemetrySdkInitialized()) return;

  const attributes: LogAttributes = {
    ...getCommonAttributes(config),
    ...event,
    'event.name': EVENT_API_ERROR,
    'event.timestamp': new Date().toISOString(),
    ['error.message']: event.error,
    model_name: event.model,
    duration: event.duration_ms,
  };

  if (event.error_type) {
    attributes['error.type'] = event.error_type;
  }
  if (typeof event.status_code === 'number') {
    attributes[SemanticAttributes.HTTP_STATUS_CODE] = event.status_code;
  }

  const logger = logs.getLogger(SERVICE_NAME);
  const logRecord: LogRecord = {
    body: `API error for ${event.model}. Error: ${event.error}. Duration: ${event.duration_ms}ms.`,
    attributes,
  };
  logger.emit(logRecord);
  recordApiErrorMetrics(
    config,
    event.model,
    event.duration_ms,
    event.status_code,
    event.error_type,
  );
}

export function logApiResponse(config: Config, event: ApiResponseEvent): void {
  const uiEvent = {
    ...event,
    'event.name': EVENT_API_RESPONSE,
    'event.timestamp': new Date().toISOString(),
  } as UiEvent;
  uiTelemetryService.addEvent(uiEvent);
  QwenLogger.getInstance(config)?.logApiResponseEvent(event);
  if (!isTelemetrySdkInitialized()) return;
  const attributes: LogAttributes = {
    ...getCommonAttributes(config),
    ...event,
    'event.name': EVENT_API_RESPONSE,
    'event.timestamp': new Date().toISOString(),
  };
  if (event.response_text) {
    attributes['response_text'] = event.response_text;
  }
  if (event.error) {
    attributes['error.message'] = event.error;
  } else if (event.status_code) {
    if (typeof event.status_code === 'number') {
      attributes[SemanticAttributes.HTTP_STATUS_CODE] = event.status_code;
    }
  }

  const logger = logs.getLogger(SERVICE_NAME);
  const logRecord: LogRecord = {
    body: `API response from ${event.model}. Status: ${event.status_code || 'N/A'}. Duration: ${event.duration_ms}ms.`,
    attributes,
  };
  logger.emit(logRecord);
  recordApiResponseMetrics(
    config,
    event.model,
    event.duration_ms,
    event.status_code,
    event.error,
  );
  recordTokenUsageMetrics(
    config,
    event.model,
    event.input_token_count,
    'input',
  );
  recordTokenUsageMetrics(
    config,
    event.model,
    event.output_token_count,
    'output',
  );
  recordTokenUsageMetrics(
    config,
    event.model,
    event.cached_content_token_count,
    'cache',
  );
  recordTokenUsageMetrics(
    config,
    event.model,
    event.thoughts_token_count,
    'thought',
  );
  recordTokenUsageMetrics(config, event.model, event.tool_token_count, 'tool');
}

export function logLoopDetected(
  config: Config,
  event: LoopDetectedEvent,
): void {
  QwenLogger.getInstance(config)?.logLoopDetectedEvent(event);
  if (!isTelemetrySdkInitialized()) return;

  const attributes: LogAttributes = {
    ...getCommonAttributes(config),
    ...event,
  };

  const logger = logs.getLogger(SERVICE_NAME);
  const logRecord: LogRecord = {
    body: `Loop detected. Type: ${event.loop_type}.`,
    attributes,
  };
  logger.emit(logRecord);
}

export function logNextSpeakerCheck(
  config: Config,
  event: NextSpeakerCheckEvent,
): void {
  QwenLogger.getInstance(config)?.logNextSpeakerCheck(event);
  if (!isTelemetrySdkInitialized()) return;

  const attributes: LogAttributes = {
    ...getCommonAttributes(config),
    ...event,
    'event.name': EVENT_NEXT_SPEAKER_CHECK,
  };

  const logger = logs.getLogger(SERVICE_NAME);
  const logRecord: LogRecord = {
    body: `Next speaker check.`,
    attributes,
  };
  logger.emit(logRecord);
}

export function logSlashCommand(
  config: Config,
  event: SlashCommandEvent,
): void {
  QwenLogger.getInstance(config)?.logSlashCommandEvent(event);
  if (!isTelemetrySdkInitialized()) return;

  const attributes: LogAttributes = {
    ...getCommonAttributes(config),
    ...event,
    'event.name': EVENT_SLASH_COMMAND,
  };

  const logger = logs.getLogger(SERVICE_NAME);
  const logRecord: LogRecord = {
    body: `Slash command: ${event.command}.`,
    attributes,
  };
  logger.emit(logRecord);
}

export function logIdeConnection(
  config: Config,
  event: IdeConnectionEvent,
): void {
  QwenLogger.getInstance(config)?.logIdeConnectionEvent(event);
  if (!isTelemetrySdkInitialized()) return;

  const attributes: LogAttributes = {
    ...getCommonAttributes(config),
    ...event,
    'event.name': EVENT_IDE_CONNECTION,
  };

  const logger = logs.getLogger(SERVICE_NAME);
  const logRecord: LogRecord = {
    body: `Ide connection. Type: ${event.connection_type}.`,
    attributes,
  };
  logger.emit(logRecord);
}

<<<<<<< HEAD
=======
export function logConversationFinishedEvent(
  config: Config,
  event: ConversationFinishedEvent,
): void {
  ClearcutLogger.getInstance(config)?.logConversationFinishedEvent(event);
  if (!isTelemetrySdkInitialized()) return;

  const attributes: LogAttributes = {
    ...getCommonAttributes(config),
    ...event,
    'event.name': EVENT_CONVERSATION_FINISHED,
  };

  const logger = logs.getLogger(SERVICE_NAME);
  const logRecord: LogRecord = {
    body: `Conversation finished.`,
    attributes,
  };
  logger.emit(logRecord);
}

>>>>>>> 76553622
export function logChatCompression(
  config: Config,
  event: ChatCompressionEvent,
): void {
<<<<<<< HEAD
  QwenLogger.getInstance(config)?.logChatCompressionEvent(event);
=======
  ClearcutLogger.getInstance(config)?.logChatCompressionEvent(event);
>>>>>>> 76553622

  const attributes: LogAttributes = {
    ...getCommonAttributes(config),
    ...event,
    'event.name': EVENT_CHAT_COMPRESSION,
  };

  const logger = logs.getLogger(SERVICE_NAME);
  const logRecord: LogRecord = {
    body: `Chat compression (Saved ${event.tokens_before - event.tokens_after} tokens)`,
    attributes,
  };
  logger.emit(logRecord);

  recordChatCompressionMetrics(config, {
    tokens_before: event.tokens_before,
    tokens_after: event.tokens_after,
  });
}

export function logKittySequenceOverflow(
  config: Config,
  event: KittySequenceOverflowEvent,
): void {
  QwenLogger.getInstance(config)?.logKittySequenceOverflowEvent(event);
  if (!isTelemetrySdkInitialized()) return;
  const attributes: LogAttributes = {
    ...getCommonAttributes(config),
    ...event,
  };
  const logger = logs.getLogger(SERVICE_NAME);
  const logRecord: LogRecord = {
    body: `Kitty sequence buffer overflow: ${event.sequence_length} bytes`,
    attributes,
  };
  logger.emit(logRecord);
}
<<<<<<< HEAD
=======

export function logMalformedJsonResponse(
  config: Config,
  event: MalformedJsonResponseEvent,
): void {
  ClearcutLogger.getInstance(config)?.logMalformedJsonResponseEvent(event);
  if (!isTelemetrySdkInitialized()) return;

  const attributes: LogAttributes = {
    ...getCommonAttributes(config),
    ...event,
    'event.name': EVENT_MALFORMED_JSON_RESPONSE,
  };

  const logger = logs.getLogger(SERVICE_NAME);
  const logRecord: LogRecord = {
    body: `Malformed JSON response from ${event.model}.`,
    attributes,
  };
  logger.emit(logRecord);
}

>>>>>>> 76553622
export function logInvalidChunk(
  config: Config,
  event: InvalidChunkEvent,
): void {
<<<<<<< HEAD
  QwenLogger.getInstance(config)?.logInvalidChunkEvent(event);
=======
  ClearcutLogger.getInstance(config)?.logInvalidChunkEvent(event);
>>>>>>> 76553622
  if (!isTelemetrySdkInitialized()) return;

  const attributes: LogAttributes = {
    ...getCommonAttributes(config),
    'event.name': EVENT_INVALID_CHUNK,
    'event.timestamp': event['event.timestamp'],
  };

  if (event.error_message) {
    attributes['error.message'] = event.error_message;
  }

  const logger = logs.getLogger(SERVICE_NAME);
  const logRecord: LogRecord = {
    body: `Invalid chunk received from stream.`,
    attributes,
  };
  logger.emit(logRecord);
  recordInvalidChunk(config);
}

export function logContentRetry(
  config: Config,
  event: ContentRetryEvent,
): void {
<<<<<<< HEAD
  QwenLogger.getInstance(config)?.logContentRetryEvent(event);
=======
  ClearcutLogger.getInstance(config)?.logContentRetryEvent(event);
>>>>>>> 76553622
  if (!isTelemetrySdkInitialized()) return;

  const attributes: LogAttributes = {
    ...getCommonAttributes(config),
    ...event,
    'event.name': EVENT_CONTENT_RETRY,
  };

  const logger = logs.getLogger(SERVICE_NAME);
  const logRecord: LogRecord = {
    body: `Content retry attempt ${event.attempt_number} due to ${event.error_type}.`,
    attributes,
  };
  logger.emit(logRecord);
  recordContentRetry(config);
}

export function logContentRetryFailure(
  config: Config,
  event: ContentRetryFailureEvent,
): void {
<<<<<<< HEAD
  QwenLogger.getInstance(config)?.logContentRetryFailureEvent(event);
=======
  ClearcutLogger.getInstance(config)?.logContentRetryFailureEvent(event);
>>>>>>> 76553622
  if (!isTelemetrySdkInitialized()) return;

  const attributes: LogAttributes = {
    ...getCommonAttributes(config),
    ...event,
    'event.name': EVENT_CONTENT_RETRY_FAILURE,
  };

  const logger = logs.getLogger(SERVICE_NAME);
  const logRecord: LogRecord = {
    body: `All content retries failed after ${event.total_attempts} attempts.`,
    attributes,
  };
  logger.emit(logRecord);
  recordContentRetryFailure(config);
}<|MERGE_RESOLUTION|>--- conflicted
+++ resolved
@@ -4,48 +4,55 @@
  * SPDX-License-Identifier: Apache-2.0
  */
 
-<<<<<<< HEAD
-import { LogAttributes, LogRecord, logs } from '@opentelemetry/api-logs';
-=======
-import type { LogRecord, LogAttributes } from '@opentelemetry/api-logs';
+import type { LogAttributes, LogRecord } from '@opentelemetry/api-logs';
 import { logs } from '@opentelemetry/api-logs';
->>>>>>> 76553622
 import { SemanticAttributes } from '@opentelemetry/semantic-conventions';
 import type { Config } from '../config/config.js';
+import { safeJsonStringify } from '../utils/safeJsonStringify.js';
+import { UserAccountManager } from '../utils/userAccountManager.js';
 import {
   EVENT_API_ERROR,
   EVENT_API_REQUEST,
   EVENT_API_RESPONSE,
+  EVENT_CHAT_COMPRESSION,
   EVENT_CLI_CONFIG,
+  EVENT_CONTENT_RETRY,
+  EVENT_CONTENT_RETRY_FAILURE,
+  EVENT_CONVERSATION_FINISHED,
   EVENT_FLASH_FALLBACK,
   EVENT_IDE_CONNECTION,
+  EVENT_INVALID_CHUNK,
   EVENT_NEXT_SPEAKER_CHECK,
   EVENT_SLASH_COMMAND,
   EVENT_TOOL_CALL,
   EVENT_USER_PROMPT,
   SERVICE_NAME,
-<<<<<<< HEAD
-  EVENT_CHAT_COMPRESSION,
-=======
-  EVENT_SLASH_COMMAND,
-  EVENT_CONVERSATION_FINISHED,
-  EVENT_CHAT_COMPRESSION,
-  EVENT_MALFORMED_JSON_RESPONSE,
->>>>>>> 76553622
-  EVENT_INVALID_CHUNK,
-  EVENT_CONTENT_RETRY,
-  EVENT_CONTENT_RETRY_FAILURE,
 } from './constants.js';
+import {
+  recordApiErrorMetrics,
+  recordApiResponseMetrics,
+  recordChatCompressionMetrics,
+  recordContentRetry,
+  recordContentRetryFailure,
+  recordFileOperationMetric,
+  recordInvalidChunk,
+  recordTokenUsageMetrics,
+  recordToolCallMetrics,
+} from './metrics.js';
+import { QwenLogger } from './qwen-logger/qwen-logger.js';
+import { isTelemetrySdkInitialized } from './sdk.js';
 import type {
   ApiErrorEvent,
   ApiRequestEvent,
   ApiResponseEvent,
-<<<<<<< HEAD
+  ChatCompressionEvent,
+  ContentRetryEvent,
+  ContentRetryFailureEvent,
+  ConversationFinishedEvent,
+  FileOperationEvent,
   FlashFallbackEvent,
-=======
-  FileOperationEvent,
->>>>>>> 76553622
   IdeConnectionEvent,
+  InvalidChunkEvent,
   KittySequenceOverflowEvent,
   LoopDetectedEvent,
   NextSpeakerCheckEvent,
@@ -53,47 +60,9 @@
   StartSessionEvent,
   ToolCallEvent,
   UserPromptEvent,
-<<<<<<< HEAD
-  ChatCompressionEvent,
-=======
-  FlashFallbackEvent,
-  NextSpeakerCheckEvent,
-  LoopDetectedEvent,
-  SlashCommandEvent,
-  ConversationFinishedEvent,
-  KittySequenceOverflowEvent,
-  ChatCompressionEvent,
-  MalformedJsonResponseEvent,
->>>>>>> 76553622
-  InvalidChunkEvent,
-  ContentRetryEvent,
-  ContentRetryFailureEvent,
 } from './types.js';
-import {
-  recordApiErrorMetrics,
-  recordTokenUsageMetrics,
-  recordApiResponseMetrics,
-  recordToolCallMetrics,
-  recordChatCompressionMetrics,
-<<<<<<< HEAD
-=======
-  recordFileOperationMetric,
->>>>>>> 76553622
-  recordInvalidChunk,
-  recordContentRetry,
-  recordContentRetryFailure,
-} from './metrics.js';
-import { QwenLogger } from './qwen-logger/qwen-logger.js';
-import { isTelemetrySdkInitialized } from './sdk.js';
-<<<<<<< HEAD
-import { uiTelemetryService, UiEvent } from './uiTelemetry.js';
-=======
 import type { UiEvent } from './uiTelemetry.js';
 import { uiTelemetryService } from './uiTelemetry.js';
-import { ClearcutLogger } from './clearcut-logger/clearcut-logger.js';
->>>>>>> 76553622
-import { safeJsonStringify } from '../utils/safeJsonStringify.js';
-import { UserAccountManager } from '../utils/userAccountManager.js';
 
 const shouldLogUserPrompts = (config: Config): boolean =>
   config.getTelemetryLogPromptsEnabled();
@@ -207,8 +176,6 @@
     event.success,
     event.decision,
     event.tool_type,
-<<<<<<< HEAD
-=======
   );
 }
 
@@ -216,7 +183,7 @@
   config: Config,
   event: FileOperationEvent,
 ): void {
-  ClearcutLogger.getInstance(config)?.logFileOperationEvent(event);
+  QwenLogger.getInstance(config)?.logFileOperationEvent(event);
   if (!isTelemetrySdkInitialized()) return;
 
   recordFileOperationMetric(
@@ -227,7 +194,6 @@
     event.extension,
     event.diff_stat,
     event.programming_language,
->>>>>>> 76553622
   );
 }
 
@@ -254,11 +220,7 @@
   config: Config,
   event: FlashFallbackEvent,
 ): void {
-<<<<<<< HEAD
   QwenLogger.getInstance(config)?.logFlashFallbackEvent(event);
-=======
-  ClearcutLogger.getInstance(config)?.logFlashFallbackEvent();
->>>>>>> 76553622
   if (!isTelemetrySdkInitialized()) return;
 
   const attributes: LogAttributes = {
@@ -467,13 +429,11 @@
   logger.emit(logRecord);
 }
 
-<<<<<<< HEAD
-=======
 export function logConversationFinishedEvent(
   config: Config,
   event: ConversationFinishedEvent,
 ): void {
-  ClearcutLogger.getInstance(config)?.logConversationFinishedEvent(event);
+  QwenLogger.getInstance(config)?.logConversationFinishedEvent(event);
   if (!isTelemetrySdkInitialized()) return;
 
   const attributes: LogAttributes = {
@@ -490,16 +450,11 @@
   logger.emit(logRecord);
 }
 
->>>>>>> 76553622
 export function logChatCompression(
   config: Config,
   event: ChatCompressionEvent,
 ): void {
-<<<<<<< HEAD
   QwenLogger.getInstance(config)?.logChatCompressionEvent(event);
-=======
-  ClearcutLogger.getInstance(config)?.logChatCompressionEvent(event);
->>>>>>> 76553622
 
   const attributes: LogAttributes = {
     ...getCommonAttributes(config),
@@ -537,40 +492,11 @@
   };
   logger.emit(logRecord);
 }
-<<<<<<< HEAD
-=======
-
-export function logMalformedJsonResponse(
-  config: Config,
-  event: MalformedJsonResponseEvent,
-): void {
-  ClearcutLogger.getInstance(config)?.logMalformedJsonResponseEvent(event);
-  if (!isTelemetrySdkInitialized()) return;
-
-  const attributes: LogAttributes = {
-    ...getCommonAttributes(config),
-    ...event,
-    'event.name': EVENT_MALFORMED_JSON_RESPONSE,
-  };
-
-  const logger = logs.getLogger(SERVICE_NAME);
-  const logRecord: LogRecord = {
-    body: `Malformed JSON response from ${event.model}.`,
-    attributes,
-  };
-  logger.emit(logRecord);
-}
-
->>>>>>> 76553622
 export function logInvalidChunk(
   config: Config,
   event: InvalidChunkEvent,
 ): void {
-<<<<<<< HEAD
   QwenLogger.getInstance(config)?.logInvalidChunkEvent(event);
-=======
-  ClearcutLogger.getInstance(config)?.logInvalidChunkEvent(event);
->>>>>>> 76553622
   if (!isTelemetrySdkInitialized()) return;
 
   const attributes: LogAttributes = {
@@ -596,11 +522,7 @@
   config: Config,
   event: ContentRetryEvent,
 ): void {
-<<<<<<< HEAD
   QwenLogger.getInstance(config)?.logContentRetryEvent(event);
-=======
-  ClearcutLogger.getInstance(config)?.logContentRetryEvent(event);
->>>>>>> 76553622
   if (!isTelemetrySdkInitialized()) return;
 
   const attributes: LogAttributes = {
@@ -622,11 +544,7 @@
   config: Config,
   event: ContentRetryFailureEvent,
 ): void {
-<<<<<<< HEAD
   QwenLogger.getInstance(config)?.logContentRetryFailureEvent(event);
-=======
-  ClearcutLogger.getInstance(config)?.logContentRetryFailureEvent(event);
->>>>>>> 76553622
   if (!isTelemetrySdkInitialized()) return;
 
   const attributes: LogAttributes = {
