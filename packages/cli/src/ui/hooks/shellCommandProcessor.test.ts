--- conflicted
+++ resolved
@@ -17,7 +17,6 @@
 
 const mockIsBinary = vi.hoisted(() => vi.fn());
 const mockShellExecutionService = vi.hoisted(() => vi.fn());
-<<<<<<< HEAD
 vi.mock('@qwen-code/qwen-code-core', async (importOriginal) => {
   const original =
     await importOriginal<typeof import('@qwen-code/qwen-code-core')>();
@@ -27,12 +26,6 @@
     isBinary: mockIsBinary,
   };
 });
-=======
-vi.mock('@google/gemini-cli-core', () => ({
-  ShellExecutionService: { execute: mockShellExecutionService },
-  isBinary: mockIsBinary,
-}));
->>>>>>> 76553622
 vi.mock('fs');
 vi.mock('os');
 vi.mock('crypto');
@@ -47,19 +40,11 @@
   type GeminiClient,
   type ShellExecutionResult,
   type ShellOutputEvent,
-<<<<<<< HEAD
 } from '@qwen-code/qwen-code-core';
-import * as fs from 'fs';
-import * as os from 'os';
-import * as path from 'path';
-import * as crypto from 'crypto';
-=======
-} from '@google/gemini-cli-core';
 import * as fs from 'node:fs';
 import * as os from 'node:os';
 import * as path from 'node:path';
 import * as crypto from 'node:crypto';
->>>>>>> 76553622
 import { ToolCallStatus } from '../types.js';
 
 describe('useShellCommandProcessor', () => {
