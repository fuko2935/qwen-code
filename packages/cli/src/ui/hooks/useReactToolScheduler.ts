--- conflicted
+++ resolved
@@ -19,12 +19,8 @@
   ToolCall,
   Status as CoreStatus,
   EditorType,
-<<<<<<< HEAD
 } from '@qwen-code/qwen-code-core';
-=======
-} from '@google/gemini-cli-core';
-import { CoreToolScheduler } from '@google/gemini-cli-core';
->>>>>>> 76553622
+import { CoreToolScheduler } from '@qwen-code/qwen-code-core';
 import { useCallback, useState, useMemo } from 'react';
 import type {
   HistoryItemToolGroup,
