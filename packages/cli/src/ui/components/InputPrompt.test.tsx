--- conflicted
+++ resolved
@@ -1227,20 +1227,12 @@
       stdin.write('\x12');
       await wait();
       stdin.write('\x1B');
-<<<<<<< HEAD
-      await wait();
-
-      const frame = stdout.lastFrame();
-      expect(frame).not.toContain('(r:)');
-      expect(frame).not.toContain('echo hello');
-=======
 
       await waitFor(() => {
         expect(stdout.lastFrame()).not.toContain('(r:)');
       });
 
       expect(stdout.lastFrame()).not.toContain('echo hello');
->>>>>>> ea96293e
 
       unmount();
     });
@@ -1250,17 +1242,11 @@
       stdin.write('\x12');
       await wait();
       stdin.write('\t');
-<<<<<<< HEAD
-      await wait();
-
-      expect(stdout.lastFrame()).not.toContain('(r:)');
-=======
 
       await waitFor(() => {
         expect(stdout.lastFrame()).not.toContain('(r:)');
       });
 
->>>>>>> ea96293e
       expect(props.buffer.setText).toHaveBeenCalledWith('echo hello');
       unmount();
     });
@@ -1271,17 +1257,11 @@
       await wait();
       expect(stdout.lastFrame()).toContain('(r:)');
       stdin.write('\r');
-<<<<<<< HEAD
-      await wait();
-
-      expect(stdout.lastFrame()).not.toContain('(r:)');
-=======
 
       await waitFor(() => {
         expect(stdout.lastFrame()).not.toContain('(r:)');
       });
 
->>>>>>> ea96293e
       expect(props.onSubmit).toHaveBeenCalledWith('echo hello');
       unmount();
     });
@@ -1294,16 +1274,10 @@
       await wait();
       expect(stdout.lastFrame()).toContain('(r:)');
       stdin.write('\x1B');
-<<<<<<< HEAD
-      await wait();
-
-      expect(stdout.lastFrame()).not.toContain('(r:)');
-=======
 
       await waitFor(() => {
         expect(stdout.lastFrame()).not.toContain('(r:)');
       });
->>>>>>> ea96293e
       expect(props.buffer.text).toBe('initial text');
       expect(props.buffer.cursor).toEqual([0, 3]);
 
