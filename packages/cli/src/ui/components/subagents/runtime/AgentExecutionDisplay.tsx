/**
 * @license
 * Copyright 2025 Qwen
 * SPDX-License-Identifier: Apache-2.0
 */

import React, { useMemo } from 'react';
import { Box, Text } from 'ink';
import { Colors } from '../../../colors.js';
import type {
  TaskResultDisplay,
  SubagentStatsSummary,
  Config,
} from '@qwen-code/qwen-code-core';
import { theme } from '../../../semantic-colors.js';
import { useKeypress } from '../../../hooks/useKeypress.js';
import { COLOR_OPTIONS } from '../constants.js';
import { fmtDuration } from '../utils.js';
import { ToolConfirmationMessage } from '../../messages/ToolConfirmationMessage.js';

export type DisplayMode = 'compact' | 'default' | 'verbose';

export interface AgentExecutionDisplayProps {
  data: TaskResultDisplay;
  availableHeight?: number;
<<<<<<< HEAD
  childWidth: number;
=======
  childWidth?: number;
  config: Config;
>>>>>>> b99de25e
}

const getStatusColor = (
  status:
    | TaskResultDisplay['status']
    | 'executing'
    | 'success'
    | 'awaiting_approval',
) => {
  switch (status) {
    case 'running':
    case 'executing':
    case 'awaiting_approval':
      return theme.status.warning;
    case 'completed':
    case 'success':
      return theme.status.success;
    case 'cancelled':
      return theme.status.warning;
    case 'failed':
      return theme.status.error;
    default:
      return Colors.Gray;
  }
};

const getStatusText = (status: TaskResultDisplay['status']) => {
  switch (status) {
    case 'running':
      return 'Running';
    case 'completed':
      return 'Completed';
    case 'cancelled':
      return 'User Cancelled';
    case 'failed':
      return 'Failed';
    default:
      return 'Unknown';
  }
};

const MAX_TOOL_CALLS = 5;
const MAX_TASK_PROMPT_LINES = 5;

/**
 * Component to display subagent execution progress and results.
 * This is now a pure component that renders the provided SubagentExecutionResultDisplay data.
 * Real-time updates are handled by the parent component updating the data prop.
 */
export const AgentExecutionDisplay: React.FC<AgentExecutionDisplayProps> = ({
  data,
  availableHeight,
  childWidth,
<<<<<<< HEAD
}: AgentExecutionDisplayProps) => {
  const [displayMode, setDisplayMode] = React.useState<DisplayMode>('compact');
=======
  config,
}) => {
  const [displayMode, setDisplayMode] = React.useState<DisplayMode>('default');
>>>>>>> b99de25e

  const agentColor = useMemo(() => {
    const colorOption = COLOR_OPTIONS.find(
      (option) => option.name === data.subagentColor,
    );
    return colorOption?.value || theme.text.accent;
  }, [data.subagentColor]);

  const footerText = React.useMemo(() => {
    // This component only listens to keyboard shortcut events when the subagent is running
    if (data.status !== 'running') return '';

    if (displayMode === 'default') {
      const hasMoreLines =
        data.taskPrompt.split('\n').length > MAX_TASK_PROMPT_LINES;
      const hasMoreToolCalls =
        data.toolCalls && data.toolCalls.length > MAX_TOOL_CALLS;

      if (hasMoreToolCalls || hasMoreLines) {
        return 'Press ctrl+r to show less, ctrl+e to show more.';
      }
      return 'Press ctrl+r to show less.';
    }

    if (displayMode === 'verbose') {
      return 'Press ctrl+e to show less.';
    }

    return '';
  }, [displayMode, data]);

  // Handle keyboard shortcuts to control display mode
  useKeypress(
    (key) => {
      if (key.ctrl && key.name === 'r') {
        // ctrl+r toggles between compact and default
        setDisplayMode((current) =>
          current === 'compact' ? 'default' : 'compact',
        );
      } else if (key.ctrl && key.name === 'e') {
        // ctrl+e toggles between default and verbose
        setDisplayMode((current) =>
          current === 'default' ? 'verbose' : 'default',
        );
      }
    },
    { isActive: true },
  );

  if (displayMode === 'compact') {
    return (
      <Box flexDirection="column">
        {data.toolCalls && data.toolCalls.length > 0 && (
          <Box flexDirection="column">
            <ToolCallItem
              toolCall={data.toolCalls[data.toolCalls.length - 1]}
              compact={true}
            />
            {/* Show count of additional tool calls if there are more than 1 */}
            {data.toolCalls.length > 1 && !data.pendingConfirmation && (
              <Box flexDirection="row" paddingLeft={4}>
                <Text color={Colors.Gray}>
                  +{data.toolCalls.length - 1} more tool calls{' '}
                  {data.status === 'running' ? '(ctrl+r to expand)' : ''}
                </Text>
              </Box>
            )}
          </Box>
        )}

        {/* Inline approval prompt when awaiting confirmation */}
        {data.pendingConfirmation && (
          <Box flexDirection="column" marginTop={1} paddingLeft={1}>
            <ToolConfirmationMessage
              confirmationDetails={data.pendingConfirmation}
              isFocused={true}
              availableTerminalHeight={availableHeight}
              terminalWidth={childWidth}
              compactMode={true}
            />
          </Box>
        )}
      </Box>
    );
  }

  // Default and verbose modes use normal layout
  return (
    <Box flexDirection="column" paddingX={1} gap={1}>
      {/* Header with subagent name and status */}
      <Box flexDirection="row">
        <Text bold color={agentColor}>
          {data.subagentName}
        </Text>
        <StatusDot status={data.status} />
        <StatusIndicator status={data.status} />
      </Box>

      {/* Task description */}
      <TaskPromptSection
        taskPrompt={data.taskPrompt}
        displayMode={displayMode}
      />

      {/* Progress section for running tasks */}
      {data.status === 'running' &&
        data.toolCalls &&
        data.toolCalls.length > 0 && (
          <Box flexDirection="column">
            <ToolCallsList
              toolCalls={data.toolCalls}
              displayMode={displayMode}
            />
          </Box>
        )}

      {/* Inline approval prompt when awaiting confirmation */}
      {data.pendingConfirmation && (
        <Box flexDirection="column">
          <ToolConfirmationMessage
            confirmationDetails={data.pendingConfirmation}
            config={config}
            isFocused={true}
            availableTerminalHeight={availableHeight}
            terminalWidth={childWidth}
            compactMode={true}
          />
        </Box>
      )}

      {/* Results section for completed/failed tasks */}
      {(data.status === 'completed' ||
        data.status === 'failed' ||
        data.status === 'cancelled') && (
        <ResultsSection data={data} displayMode={displayMode} />
      )}

      {/* Footer with keyboard shortcuts */}
      {footerText && (
        <Box flexDirection="row">
          <Text color={Colors.Gray}>{footerText}</Text>
        </Box>
      )}
    </Box>
  );
};

/**
 * Task prompt section with truncation support
 */
const TaskPromptSection: React.FC<{
  taskPrompt: string;
  displayMode: DisplayMode;
}> = ({ taskPrompt, displayMode }) => {
  const lines = taskPrompt.split('\n');
  const shouldTruncate = lines.length > 10;
  const showFull = displayMode === 'verbose';
  const displayLines = showFull ? lines : lines.slice(0, MAX_TASK_PROMPT_LINES);

  return (
    <Box flexDirection="column" gap={1}>
      <Box flexDirection="row">
        <Text color={theme.text.primary}>Task Detail: </Text>
        {shouldTruncate && displayMode === 'default' && (
          <Text color={Colors.Gray}>
            {' '}
            Showing the first {MAX_TASK_PROMPT_LINES} lines.
          </Text>
        )}
      </Box>
      <Box paddingLeft={1}>
        <Text wrap="wrap">
          {displayLines.join('\n') + (shouldTruncate && !showFull ? '...' : '')}
        </Text>
      </Box>
    </Box>
  );
};

/**
 * Status dot component with similar height as text
 */
const StatusDot: React.FC<{
  status: TaskResultDisplay['status'];
}> = ({ status }) => (
  <Box marginLeft={1} marginRight={1}>
    <Text color={getStatusColor(status)}>●</Text>
  </Box>
);

/**
 * Status indicator component
 */
const StatusIndicator: React.FC<{
  status: TaskResultDisplay['status'];
}> = ({ status }) => {
  const color = getStatusColor(status);
  const text = getStatusText(status);
  return <Text color={color}>{text}</Text>;
};

/**
 * Tool calls list - format consistent with ToolInfo in ToolMessage.tsx
 */
const ToolCallsList: React.FC<{
  toolCalls: TaskResultDisplay['toolCalls'];
  displayMode: DisplayMode;
}> = ({ toolCalls, displayMode }) => {
  const calls = toolCalls || [];
  const shouldTruncate = calls.length > MAX_TOOL_CALLS;
  const showAll = displayMode === 'verbose';
  const displayCalls = showAll ? calls : calls.slice(-MAX_TOOL_CALLS); // Show last 5

  // Reverse the order to show most recent first
  const reversedDisplayCalls = [...displayCalls].reverse();

  return (
    <Box flexDirection="column">
      <Box flexDirection="row" marginBottom={1}>
        <Text color={theme.text.primary}>Tools:</Text>
        {shouldTruncate && displayMode === 'default' && (
          <Text color={Colors.Gray}>
            {' '}
            Showing the last {MAX_TOOL_CALLS} of {calls.length} tools.
          </Text>
        )}
      </Box>
      {reversedDisplayCalls.map((toolCall, index) => (
        <ToolCallItem key={`${toolCall.name}-${index}`} toolCall={toolCall} />
      ))}
    </Box>
  );
};

/**
 * Individual tool call item - consistent with ToolInfo format
 */
const ToolCallItem: React.FC<{
  toolCall: {
    name: string;
    status: 'executing' | 'awaiting_approval' | 'success' | 'failed';
    error?: string;
    args?: Record<string, unknown>;
    result?: string;
    resultDisplay?: string;
    description?: string;
  };
  compact?: boolean;
}> = ({ toolCall, compact = false }) => {
  const STATUS_INDICATOR_WIDTH = 3;

  // Map subagent status to ToolCallStatus-like display
  const statusIcon = React.useMemo(() => {
    const color = getStatusColor(toolCall.status);
    switch (toolCall.status) {
      case 'executing':
        return <Text color={color}>⊷</Text>; // Using same as ToolMessage
      case 'awaiting_approval':
        return <Text color={theme.status.warning}>?</Text>;
      case 'success':
        return <Text color={color}>✓</Text>;
      case 'failed':
        return (
          <Text color={color} bold>
            x
          </Text>
        );
      default:
        return <Text color={color}>o</Text>;
    }
  }, [toolCall.status]);

  const description = React.useMemo(() => {
    if (!toolCall.description) return '';
    const firstLine = toolCall.description.split('\n')[0];
    return firstLine.length > 80
      ? firstLine.substring(0, 80) + '...'
      : firstLine;
  }, [toolCall.description]);

  // Get first line of resultDisplay for truncated output
  const truncatedOutput = React.useMemo(() => {
    if (!toolCall.resultDisplay) return '';
    const firstLine = toolCall.resultDisplay.split('\n')[0];
    return firstLine.length > 80
      ? firstLine.substring(0, 80) + '...'
      : firstLine;
  }, [toolCall.resultDisplay]);

  return (
    <Box flexDirection="column" paddingLeft={1} marginBottom={0}>
      {/* First line: status icon + tool name + description (consistent with ToolInfo) */}
      <Box flexDirection="row">
        <Box minWidth={STATUS_INDICATOR_WIDTH}>{statusIcon}</Box>
        <Text wrap="truncate-end">
          <Text>{toolCall.name}</Text>{' '}
          <Text color={Colors.Gray}>{description}</Text>
          {toolCall.error && (
            <Text color={theme.status.error}> - {toolCall.error}</Text>
          )}
        </Text>
      </Box>

      {/* Second line: truncated returnDisplay output - hidden in compact mode */}
      {!compact && truncatedOutput && (
        <Box flexDirection="row" paddingLeft={STATUS_INDICATOR_WIDTH}>
          <Text color={Colors.Gray}>{truncatedOutput}</Text>
        </Box>
      )}
    </Box>
  );
};

/**
 * Execution summary details component
 */
const ExecutionSummaryDetails: React.FC<{
  data: TaskResultDisplay;
  displayMode: DisplayMode;
}> = ({ data, displayMode: _displayMode }) => {
  const stats = data.executionSummary;

  if (!stats) {
    return (
      <Box flexDirection="column" paddingLeft={1}>
        <Text color={Colors.Gray}>• No summary available</Text>
      </Box>
    );
  }

  return (
    <Box flexDirection="column" paddingLeft={1}>
      <Text>
        • <Text>Duration: {fmtDuration(stats.totalDurationMs)}</Text>
      </Text>
      <Text>
        • <Text>Rounds: {stats.rounds}</Text>
      </Text>
      <Text>
        • <Text>Tokens: {stats.totalTokens.toLocaleString()}</Text>
      </Text>
    </Box>
  );
};

/**
 * Tool usage statistics component
 */
const ToolUsageStats: React.FC<{
  executionSummary?: SubagentStatsSummary;
}> = ({ executionSummary }) => {
  if (!executionSummary) {
    return (
      <Box flexDirection="column" paddingLeft={1}>
        <Text color={Colors.Gray}>• No tool usage data available</Text>
      </Box>
    );
  }

  return (
    <Box flexDirection="column" paddingLeft={1}>
      <Text>
        • <Text>Total Calls:</Text> {executionSummary.totalToolCalls}
      </Text>
      <Text>
        • <Text>Success Rate:</Text>{' '}
        <Text color={Colors.AccentGreen}>
          {executionSummary.successRate.toFixed(1)}%
        </Text>{' '}
        (
        <Text color={Colors.AccentGreen}>
          {executionSummary.successfulToolCalls} success
        </Text>
        ,{' '}
        <Text color={Colors.AccentRed}>
          {executionSummary.failedToolCalls} failed
        </Text>
        )
      </Text>
    </Box>
  );
};

/**
 * Results section for completed executions - matches the clean layout from the image
 */
const ResultsSection: React.FC<{
  data: TaskResultDisplay;
  displayMode: DisplayMode;
}> = ({ data, displayMode }) => (
  <Box flexDirection="column" gap={1}>
    {/* Tool calls section - clean list format */}
    {data.toolCalls && data.toolCalls.length > 0 && (
      <ToolCallsList toolCalls={data.toolCalls} displayMode={displayMode} />
    )}

    {/* Execution Summary section - hide when cancelled */}
    {data.status === 'completed' && (
      <Box flexDirection="column">
        <Box flexDirection="row" marginBottom={1}>
          <Text color={theme.text.primary}>Execution Summary:</Text>
        </Box>
        <ExecutionSummaryDetails data={data} displayMode={displayMode} />
      </Box>
    )}

    {/* Tool Usage section - hide when cancelled */}
    {data.status === 'completed' && data.executionSummary && (
      <Box flexDirection="column">
        <Box flexDirection="row" marginBottom={1}>
          <Text color={theme.text.primary}>Tool Usage:</Text>
        </Box>
        <ToolUsageStats executionSummary={data.executionSummary} />
      </Box>
    )}

    {/* Error reason for failed tasks */}
    {data.status === 'cancelled' && (
      <Box flexDirection="row">
        <Text color={theme.status.warning}>⏹ User Cancelled</Text>
      </Box>
    )}
    {data.status === 'failed' && (
      <Box flexDirection="row">
        <Text color={theme.status.error}>Task Failed: </Text>
        <Text color={theme.status.error}>{data.terminateReason}</Text>
      </Box>
    )}
  </Box>
);<|MERGE_RESOLUTION|>--- conflicted
+++ resolved
@@ -23,12 +23,8 @@
 export interface AgentExecutionDisplayProps {
   data: TaskResultDisplay;
   availableHeight?: number;
-<<<<<<< HEAD
   childWidth: number;
-=======
-  childWidth?: number;
   config: Config;
->>>>>>> b99de25e
 }
 
 const getStatusColor = (
@@ -82,14 +78,9 @@
   data,
   availableHeight,
   childWidth,
-<<<<<<< HEAD
-}: AgentExecutionDisplayProps) => {
-  const [displayMode, setDisplayMode] = React.useState<DisplayMode>('compact');
-=======
   config,
 }) => {
   const [displayMode, setDisplayMode] = React.useState<DisplayMode>('default');
->>>>>>> b99de25e
 
   const agentColor = useMemo(() => {
     const colorOption = COLOR_OPTIONS.find(
@@ -169,6 +160,7 @@
               availableTerminalHeight={availableHeight}
               terminalWidth={childWidth}
               compactMode={true}
+              config={config}
             />
           </Box>
         )}
