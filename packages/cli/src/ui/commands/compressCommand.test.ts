--- conflicted
+++ resolved
@@ -4,15 +4,11 @@
  * SPDX-License-Identifier: Apache-2.0
  */
 
-<<<<<<< HEAD
-import { GeminiClient } from '@qwen-code/qwen-code-core';
-=======
 import {
   CompressionStatus,
   type ChatCompressionInfo,
   type GeminiClient,
-} from '@google/gemini-cli-core';
->>>>>>> 76553622
+} from '@qwen-code/qwen-code-core';
 import { vi, describe, it, expect, beforeEach } from 'vitest';
 import { compressCommand } from './compressCommand.js';
 import { createMockCommandContext } from '../../test-utils/mockCommandContext.js';
