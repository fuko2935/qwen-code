/**
 * @license
 * Copyright 2025 Google LLC
 * SPDX-License-Identifier: Apache-2.0
 */

import {
  SlashCommand,
  SlashCommandActionReturn,
  CommandContext,
  CommandKind,
  MessageActionReturn,
} from './types.js';
import {
  DiscoveredMCPPrompt,
  DiscoveredMCPTool,
  getMCPDiscoveryState,
  getMCPServerStatus,
  MCPDiscoveryState,
  MCPServerStatus,
  mcpServerRequiresOAuth,
  getErrorMessage,
<<<<<<< HEAD
} from '@qwen-code/qwen-code-core';
import open from 'open';
=======
} from '@google/gemini-cli-core';
>>>>>>> 42a03368

const COLOR_GREEN = '\u001b[32m';
const COLOR_YELLOW = '\u001b[33m';
const COLOR_RED = '\u001b[31m';
const COLOR_CYAN = '\u001b[36m';
const COLOR_GREY = '\u001b[90m';
const RESET_COLOR = '\u001b[0m';

const getMcpStatus = async (
  context: CommandContext,
  showDescriptions: boolean,
  showSchema: boolean,
  showTips: boolean = false,
): Promise<SlashCommandActionReturn> => {
  const { config } = context.services;
  if (!config) {
    return {
      type: 'message',
      messageType: 'error',
      content: 'Config not loaded.',
    };
  }

  const toolRegistry = await config.getToolRegistry();
  if (!toolRegistry) {
    return {
      type: 'message',
      messageType: 'error',
      content: 'Could not retrieve tool registry.',
    };
  }

  const mcpServers = config.getMcpServers() || {};
  const serverNames = Object.keys(mcpServers);
  const blockedMcpServers = config.getBlockedMcpServers() || [];

  if (serverNames.length === 0 && blockedMcpServers.length === 0) {
    const docsUrl = 'https://goo.gle/gemini-cli-docs-mcp';
    return {
      type: 'message',
      messageType: 'info',
      content: `No MCP servers configured. Please view MCP documentation in your browser: ${docsUrl} or use the cli /docs command`,
    };
  }

  // Check if any servers are still connecting
  const connectingServers = serverNames.filter(
    (name) => getMCPServerStatus(name) === MCPServerStatus.CONNECTING,
  );
  const discoveryState = getMCPDiscoveryState();

  let message = '';

  // Add overall discovery status message if needed
  if (
    discoveryState === MCPDiscoveryState.IN_PROGRESS ||
    connectingServers.length > 0
  ) {
    message += `${COLOR_YELLOW}⏳ MCP servers are starting up (${connectingServers.length} initializing)...${RESET_COLOR}\n`;
    message += `${COLOR_CYAN}Note: First startup may take longer. Tool availability will update automatically.${RESET_COLOR}\n\n`;
  }

  message += 'Configured MCP servers:\n\n';

  const allTools = toolRegistry.getAllTools();
  for (const serverName of serverNames) {
    const serverTools = allTools.filter(
      (tool) =>
        tool instanceof DiscoveredMCPTool && tool.serverName === serverName,
    ) as DiscoveredMCPTool[];
    const promptRegistry = await config.getPromptRegistry();
    const serverPrompts = promptRegistry.getPromptsByServer(serverName) || [];

    const originalStatus = getMCPServerStatus(serverName);
    const hasCachedItems = serverTools.length > 0 || serverPrompts.length > 0;

    // If the server is "disconnected" but has prompts or cached tools, display it as Ready
    // by using CONNECTED as the display status.
    const status =
      originalStatus === MCPServerStatus.DISCONNECTED && hasCachedItems
        ? MCPServerStatus.CONNECTED
        : originalStatus;

    // Add status indicator with descriptive text
    let statusIndicator = '';
    let statusText = '';
    switch (status) {
      case MCPServerStatus.CONNECTED:
        statusIndicator = '🟢';
        statusText = 'Ready';
        break;
      case MCPServerStatus.CONNECTING:
        statusIndicator = '🔄';
        statusText = 'Starting... (first startup may take longer)';
        break;
      case MCPServerStatus.DISCONNECTED:
      default:
        statusIndicator = '🔴';
        statusText = 'Disconnected';
        break;
    }

    // Get server description if available
    const server = mcpServers[serverName];
    let serverDisplayName = serverName;
    if (server.extensionName) {
      serverDisplayName += ` (from ${server.extensionName})`;
    }

    // Format server header with bold formatting and status
    message += `${statusIndicator} \u001b[1m${serverDisplayName}\u001b[0m - ${statusText}`;

    let needsAuthHint = mcpServerRequiresOAuth.get(serverName) || false;
    // Add OAuth status if applicable
    if (server?.oauth?.enabled) {
      needsAuthHint = true;
      try {
        const { MCPOAuthTokenStorage } = await import(
          '@qwen-code/qwen-code-core'
        );
        const hasToken = await MCPOAuthTokenStorage.getToken(serverName);
        if (hasToken) {
          const isExpired = MCPOAuthTokenStorage.isTokenExpired(hasToken.token);
          if (isExpired) {
            message += ` ${COLOR_YELLOW}(OAuth token expired)${RESET_COLOR}`;
          } else {
            message += ` ${COLOR_GREEN}(OAuth authenticated)${RESET_COLOR}`;
            needsAuthHint = false;
          }
        } else {
          message += ` ${COLOR_RED}(OAuth not authenticated)${RESET_COLOR}`;
        }
      } catch (_err) {
        // If we can't check OAuth status, just continue
      }
    }

    // Add tool count with conditional messaging
    if (status === MCPServerStatus.CONNECTED) {
      const parts = [];
      if (serverTools.length > 0) {
        parts.push(
          `${serverTools.length} ${serverTools.length === 1 ? 'tool' : 'tools'}`,
        );
      }
      if (serverPrompts.length > 0) {
        parts.push(
          `${serverPrompts.length} ${
            serverPrompts.length === 1 ? 'prompt' : 'prompts'
          }`,
        );
      }
      if (parts.length > 0) {
        message += ` (${parts.join(', ')})`;
      } else {
        message += ` (0 tools)`;
      }
    } else if (status === MCPServerStatus.CONNECTING) {
      message += ` (tools and prompts will appear when ready)`;
    } else {
      message += ` (${serverTools.length} tools cached)`;
    }

    // Add server description with proper handling of multi-line descriptions
    if (showDescriptions && server?.description) {
      const descLines = server.description.trim().split('\n');
      if (descLines) {
        message += ':\n';
        for (const descLine of descLines) {
          message += `    ${COLOR_GREEN}${descLine}${RESET_COLOR}\n`;
        }
      } else {
        message += '\n';
      }
    } else {
      message += '\n';
    }

    // Reset formatting after server entry
    message += RESET_COLOR;

    if (serverTools.length > 0) {
      message += `  ${COLOR_CYAN}Tools:${RESET_COLOR}\n`;
      serverTools.forEach((tool) => {
        if (showDescriptions && tool.description) {
          // Format tool name in cyan using simple ANSI cyan color
          message += `  - ${COLOR_CYAN}${tool.name}${RESET_COLOR}`;

          // Handle multi-line descriptions by properly indenting and preserving formatting
          const descLines = tool.description.trim().split('\n');
          if (descLines) {
            message += ':\n';
            for (const descLine of descLines) {
              message += `      ${COLOR_GREEN}${descLine}${RESET_COLOR}\n`;
            }
          } else {
            message += '\n';
          }
          // Reset is handled inline with each line now
        } else {
          // Use cyan color for the tool name even when not showing descriptions
          message += `  - ${COLOR_CYAN}${tool.name}${RESET_COLOR}\n`;
        }
        const parameters =
          tool.schema.parametersJsonSchema ?? tool.schema.parameters;
        if (showSchema && parameters) {
          // Prefix the parameters in cyan
          message += `    ${COLOR_CYAN}Parameters:${RESET_COLOR}\n`;

          const paramsLines = JSON.stringify(parameters, null, 2)
            .trim()
            .split('\n');
          if (paramsLines) {
            for (const paramsLine of paramsLines) {
              message += `      ${COLOR_GREEN}${paramsLine}${RESET_COLOR}\n`;
            }
          }
        }
      });
    }
    if (serverPrompts.length > 0) {
      if (serverTools.length > 0) {
        message += '\n';
      }
      message += `  ${COLOR_CYAN}Prompts:${RESET_COLOR}\n`;
      serverPrompts.forEach((prompt: DiscoveredMCPPrompt) => {
        if (showDescriptions && prompt.description) {
          message += `  - ${COLOR_CYAN}${prompt.name}${RESET_COLOR}`;
          const descLines = prompt.description.trim().split('\n');
          if (descLines) {
            message += ':\n';
            for (const descLine of descLines) {
              message += `      ${COLOR_GREEN}${descLine}${RESET_COLOR}\n`;
            }
          } else {
            message += '\n';
          }
        } else {
          message += `  - ${COLOR_CYAN}${prompt.name}${RESET_COLOR}\n`;
        }
      });
    }

    if (serverTools.length === 0 && serverPrompts.length === 0) {
      message += '  No tools or prompts available\n';
    } else if (serverTools.length === 0) {
      message += '  No tools available';
      if (originalStatus === MCPServerStatus.DISCONNECTED && needsAuthHint) {
        message += ` ${COLOR_GREY}(type: "/mcp auth ${serverName}" to authenticate this server)${RESET_COLOR}`;
      }
      message += '\n';
    } else if (
      originalStatus === MCPServerStatus.DISCONNECTED &&
      needsAuthHint
    ) {
      // This case is for when serverTools.length > 0
      message += `  ${COLOR_GREY}(type: "/mcp auth ${serverName}" to authenticate this server)${RESET_COLOR}\n`;
    }
    message += '\n';
  }

  for (const server of blockedMcpServers) {
    let serverDisplayName = server.name;
    if (server.extensionName) {
      serverDisplayName += ` (from ${server.extensionName})`;
    }
    message += `🔴 \u001b[1m${serverDisplayName}\u001b[0m - Blocked\n\n`;
  }

  // Add helpful tips when no arguments are provided
  if (showTips) {
    message += '\n';
    message += `${COLOR_CYAN}💡 Tips:${RESET_COLOR}\n`;
    message += `  • Use ${COLOR_CYAN}/mcp desc${RESET_COLOR} to show server and tool descriptions\n`;
    message += `  • Use ${COLOR_CYAN}/mcp schema${RESET_COLOR} to show tool parameter schemas\n`;
    message += `  • Use ${COLOR_CYAN}/mcp nodesc${RESET_COLOR} to hide descriptions\n`;
    message += `  • Use ${COLOR_CYAN}/mcp auth <server-name>${RESET_COLOR} to authenticate with OAuth-enabled servers\n`;
    message += `  • Press ${COLOR_CYAN}Ctrl+T${RESET_COLOR} to toggle tool descriptions on/off\n`;
    message += '\n';
  }

  // Make sure to reset any ANSI formatting at the end to prevent it from affecting the terminal
  message += RESET_COLOR;

  return {
    type: 'message',
    messageType: 'info',
    content: message,
  };
};

const authCommand: SlashCommand = {
  name: 'auth',
  description: 'Authenticate with an OAuth-enabled MCP server',
  kind: CommandKind.BUILT_IN,
  action: async (
    context: CommandContext,
    args: string,
  ): Promise<MessageActionReturn> => {
    const serverName = args.trim();
    const { config } = context.services;

    if (!config) {
      return {
        type: 'message',
        messageType: 'error',
        content: 'Config not loaded.',
      };
    }

    const mcpServers = config.getMcpServers() || {};

    if (!serverName) {
      // List servers that support OAuth
      const oauthServers = Object.entries(mcpServers)
        .filter(([_, server]) => server.oauth?.enabled)
        .map(([name, _]) => name);

      if (oauthServers.length === 0) {
        return {
          type: 'message',
          messageType: 'info',
          content: 'No MCP servers configured with OAuth authentication.',
        };
      }

      return {
        type: 'message',
        messageType: 'info',
        content: `MCP servers with OAuth authentication:\n${oauthServers.map((s) => `  - ${s}`).join('\n')}\n\nUse /mcp auth <server-name> to authenticate.`,
      };
    }

    const server = mcpServers[serverName];
    if (!server) {
      return {
        type: 'message',
        messageType: 'error',
        content: `MCP server '${serverName}' not found.`,
      };
    }

    // Always attempt OAuth authentication, even if not explicitly configured
    // The authentication process will discover OAuth requirements automatically

    try {
      context.ui.addItem(
        {
          type: 'info',
          text: `Starting OAuth authentication for MCP server '${serverName}'...`,
        },
        Date.now(),
      );

      // Import dynamically to avoid circular dependencies
      const { MCPOAuthProvider } = await import('@qwen-code/qwen-code-core');

      let oauthConfig = server.oauth;
      if (!oauthConfig) {
        oauthConfig = { enabled: false };
      }

      // Pass the MCP server URL for OAuth discovery
      const mcpServerUrl = server.httpUrl || server.url;
      await MCPOAuthProvider.authenticate(
        serverName,
        oauthConfig,
        mcpServerUrl,
      );

      context.ui.addItem(
        {
          type: 'info',
          text: `✅ Successfully authenticated with MCP server '${serverName}'!`,
        },
        Date.now(),
      );

      // Trigger tool re-discovery to pick up authenticated server
      const toolRegistry = await config.getToolRegistry();
      if (toolRegistry) {
        context.ui.addItem(
          {
            type: 'info',
            text: `Re-discovering tools from '${serverName}'...`,
          },
          Date.now(),
        );
        await toolRegistry.discoverToolsForServer(serverName);
      }
      // Update the client with the new tools
      const geminiClient = config.getGeminiClient();
      if (geminiClient) {
        await geminiClient.setTools();
      }

      return {
        type: 'message',
        messageType: 'info',
        content: `Successfully authenticated and refreshed tools for '${serverName}'.`,
      };
    } catch (error) {
      return {
        type: 'message',
        messageType: 'error',
        content: `Failed to authenticate with MCP server '${serverName}': ${getErrorMessage(error)}`,
      };
    }
  },
  completion: async (context: CommandContext, partialArg: string) => {
    const { config } = context.services;
    if (!config) return [];

    const mcpServers = config.getMcpServers() || {};
    return Object.keys(mcpServers).filter((name) =>
      name.startsWith(partialArg),
    );
  },
};

const listCommand: SlashCommand = {
  name: 'list',
  description: 'List configured MCP servers and tools',
  kind: CommandKind.BUILT_IN,
  action: async (context: CommandContext, args: string) => {
    const lowerCaseArgs = args.toLowerCase().split(/\s+/).filter(Boolean);

    const hasDesc =
      lowerCaseArgs.includes('desc') || lowerCaseArgs.includes('descriptions');
    const hasNodesc =
      lowerCaseArgs.includes('nodesc') ||
      lowerCaseArgs.includes('nodescriptions');
    const showSchema = lowerCaseArgs.includes('schema');

    // Show descriptions if `desc` or `schema` is present,
    // but `nodesc` takes precedence and disables them.
    const showDescriptions = !hasNodesc && (hasDesc || showSchema);

    // Show tips only when no arguments are provided
    const showTips = lowerCaseArgs.length === 0;

    return getMcpStatus(context, showDescriptions, showSchema, showTips);
  },
};

const refreshCommand: SlashCommand = {
  name: 'refresh',
  description: 'Refresh the list of MCP servers and tools',
  kind: CommandKind.BUILT_IN,
  action: async (
    context: CommandContext,
  ): Promise<SlashCommandActionReturn> => {
    const { config } = context.services;
    if (!config) {
      return {
        type: 'message',
        messageType: 'error',
        content: 'Config not loaded.',
      };
    }

    const toolRegistry = await config.getToolRegistry();
    if (!toolRegistry) {
      return {
        type: 'message',
        messageType: 'error',
        content: 'Could not retrieve tool registry.',
      };
    }

    context.ui.addItem(
      {
        type: 'info',
        text: 'Refreshing MCP servers and tools...',
      },
      Date.now(),
    );

    await toolRegistry.discoverMcpTools();

    // Update the client with the new tools
    const geminiClient = config.getGeminiClient();
    if (geminiClient) {
      await geminiClient.setTools();
    }

    return getMcpStatus(context, false, false, false);
  },
};

export const mcpCommand: SlashCommand = {
  name: 'mcp',
  description:
    'list configured MCP servers and tools, or authenticate with OAuth-enabled servers',
  kind: CommandKind.BUILT_IN,
  subCommands: [listCommand, authCommand, refreshCommand],
  // Default action when no subcommand is provided
  action: async (context: CommandContext, args: string) =>
    // If no subcommand, run the list command
    listCommand.action!(context, args),
};<|MERGE_RESOLUTION|>--- conflicted
+++ resolved
@@ -20,12 +20,7 @@
   MCPServerStatus,
   mcpServerRequiresOAuth,
   getErrorMessage,
-<<<<<<< HEAD
 } from '@qwen-code/qwen-code-core';
-import open from 'open';
-=======
-} from '@google/gemini-cli-core';
->>>>>>> 42a03368
 
 const COLOR_GREEN = '\u001b[32m';
 const COLOR_YELLOW = '\u001b[33m';
