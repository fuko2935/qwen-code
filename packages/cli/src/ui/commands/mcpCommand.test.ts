/**
 * @license
 * Copyright 2025 Google LLC
 * SPDX-License-Identifier: Apache-2.0
 */

import { vi, describe, it, expect, beforeEach } from 'vitest';
import { mcpCommand } from './mcpCommand.js';
import { createMockCommandContext } from '../../test-utils/mockCommandContext.js';
import {
  MCPServerStatus,
  MCPDiscoveryState,
  getMCPServerStatus,
  getMCPDiscoveryState,
  DiscoveredMCPTool,
<<<<<<< HEAD
} from '@qwen-code/qwen-code-core';
import open from 'open';
import { MessageActionReturn } from './types.js';
import { Type, CallableTool } from '@google/genai';

// Mock external dependencies
vi.mock('open', () => ({
  default: vi.fn(),
}));

vi.mock('@qwen-code/qwen-code-core', async (importOriginal) => {
=======
} from '@google/gemini-cli-core';

import { MessageActionReturn } from './types.js';
import { Type, CallableTool } from '@google/genai';

vi.mock('@google/gemini-cli-core', async (importOriginal) => {
>>>>>>> 42a03368
  const actual =
    await importOriginal<typeof import('@qwen-code/qwen-code-core')>();
  return {
    ...actual,
    getMCPServerStatus: vi.fn(),
    getMCPDiscoveryState: vi.fn(),
    MCPOAuthProvider: {
      authenticate: vi.fn(),
    },
    MCPOAuthTokenStorage: {
      getToken: vi.fn(),
      isTokenExpired: vi.fn(),
    },
  };
});

// Helper function to check if result is a message action
const isMessageAction = (result: unknown): result is MessageActionReturn =>
  result !== null &&
  typeof result === 'object' &&
  'type' in result &&
  result.type === 'message';

// Helper function to create a mock DiscoveredMCPTool
const createMockMCPTool = (
  name: string,
  serverName: string,
  description?: string,
) =>
  new DiscoveredMCPTool(
    {
      callTool: vi.fn(),
      tool: vi.fn(),
    } as unknown as CallableTool,
    serverName,
    name,
    description || `Description for ${name}`,
    { type: Type.OBJECT, properties: {} },
    name, // serverToolName same as name for simplicity
  );

describe('mcpCommand', () => {
  let mockContext: ReturnType<typeof createMockCommandContext>;
  let mockConfig: {
    getToolRegistry: ReturnType<typeof vi.fn>;
    getMcpServers: ReturnType<typeof vi.fn>;
    getBlockedMcpServers: ReturnType<typeof vi.fn>;
    getPromptRegistry: ReturnType<typeof vi.fn>;
  };

  beforeEach(() => {
    vi.clearAllMocks();

    // Set up default mock environment
    delete process.env.SANDBOX;

    // Default mock implementations
    vi.mocked(getMCPServerStatus).mockReturnValue(MCPServerStatus.CONNECTED);
    vi.mocked(getMCPDiscoveryState).mockReturnValue(
      MCPDiscoveryState.COMPLETED,
    );

    // Create mock config with all necessary methods
    mockConfig = {
      getToolRegistry: vi.fn().mockResolvedValue({
        getAllTools: vi.fn().mockReturnValue([]),
      }),
      getMcpServers: vi.fn().mockReturnValue({}),
      getBlockedMcpServers: vi.fn().mockReturnValue([]),
      getPromptRegistry: vi.fn().mockResolvedValue({
        getAllPrompts: vi.fn().mockReturnValue([]),
        getPromptsByServer: vi.fn().mockReturnValue([]),
      }),
    };

    mockContext = createMockCommandContext({
      services: {
        config: mockConfig,
      },
    });
  });

  describe('basic functionality', () => {
    it('should show an error if config is not available', async () => {
      const contextWithoutConfig = createMockCommandContext({
        services: {
          config: null,
        },
      });

      const result = await mcpCommand.action!(contextWithoutConfig, '');

      expect(result).toEqual({
        type: 'message',
        messageType: 'error',
        content: 'Config not loaded.',
      });
    });

    it('should show an error if tool registry is not available', async () => {
      mockConfig.getToolRegistry = vi.fn().mockResolvedValue(undefined);

      const result = await mcpCommand.action!(mockContext, '');

      expect(result).toEqual({
        type: 'message',
        messageType: 'error',
        content: 'Could not retrieve tool registry.',
      });
    });
  });

  describe('no MCP servers configured', () => {
    beforeEach(() => {
      mockConfig.getToolRegistry = vi.fn().mockResolvedValue({
        getAllTools: vi.fn().mockReturnValue([]),
      });
      mockConfig.getMcpServers = vi.fn().mockReturnValue({});
    });

    it('should display a message with a URL when no MCP servers are configured', async () => {
      const result = await mcpCommand.action!(mockContext, '');

      expect(result).toEqual({
        type: 'message',
        messageType: 'info',
        content:
          'No MCP servers configured. Please view MCP documentation in your browser: https://goo.gle/gemini-cli-docs-mcp or use the cli /docs command',
      });
    });
  });

  describe('with configured MCP servers', () => {
    beforeEach(() => {
      const mockMcpServers = {
        server1: { command: 'cmd1' },
        server2: { command: 'cmd2' },
        server3: { command: 'cmd3' },
      };

      mockConfig.getMcpServers = vi.fn().mockReturnValue(mockMcpServers);
    });

    it('should display configured MCP servers with status indicators and their tools', async () => {
      // Setup getMCPServerStatus mock implementation
      vi.mocked(getMCPServerStatus).mockImplementation((serverName) => {
        if (serverName === 'server1') return MCPServerStatus.CONNECTED;
        if (serverName === 'server2') return MCPServerStatus.CONNECTED;
        return MCPServerStatus.DISCONNECTED; // server3
      });

      // Mock tools from each server using actual DiscoveredMCPTool instances
      const mockServer1Tools = [
        createMockMCPTool('server1_tool1', 'server1'),
        createMockMCPTool('server1_tool2', 'server1'),
      ];
      const mockServer2Tools = [createMockMCPTool('server2_tool1', 'server2')];
      const mockServer3Tools = [createMockMCPTool('server3_tool1', 'server3')];

      const allTools = [
        ...mockServer1Tools,
        ...mockServer2Tools,
        ...mockServer3Tools,
      ];

      mockConfig.getToolRegistry = vi.fn().mockResolvedValue({
        getAllTools: vi.fn().mockReturnValue(allTools),
      });

      const result = await mcpCommand.action!(mockContext, '');

      expect(result).toEqual({
        type: 'message',
        messageType: 'info',
        content: expect.stringContaining('Configured MCP servers:'),
      });

      expect(isMessageAction(result)).toBe(true);
      if (isMessageAction(result)) {
        const message = result.content;
        // Server 1 - Connected
        expect(message).toContain(
          '🟢 \u001b[1mserver1\u001b[0m - Ready (2 tools)',
        );
        expect(message).toContain('server1_tool1');
        expect(message).toContain('server1_tool2');

        // Server 2 - Connected
        expect(message).toContain(
          '🟢 \u001b[1mserver2\u001b[0m - Ready (1 tool)',
        );
        expect(message).toContain('server2_tool1');

        // Server 3 - Disconnected but with cached tools, so shows as Ready
        expect(message).toContain(
          '🟢 \u001b[1mserver3\u001b[0m - Ready (1 tool)',
        );
        expect(message).toContain('server3_tool1');

        // Check that helpful tips are displayed when no arguments are provided
        expect(message).toContain('💡 Tips:');
        expect(message).toContain('/mcp desc');
        expect(message).toContain('/mcp schema');
        expect(message).toContain('/mcp nodesc');
        expect(message).toContain('Ctrl+T');
      }
    });

    it('should display tool descriptions when desc argument is used', async () => {
      const mockMcpServers = {
        server1: {
          command: 'cmd1',
          description: 'This is a server description',
        },
      };

      mockConfig.getMcpServers = vi.fn().mockReturnValue(mockMcpServers);

      // Mock tools with descriptions using actual DiscoveredMCPTool instances
      const mockServerTools = [
        createMockMCPTool('tool1', 'server1', 'This is tool 1 description'),
        createMockMCPTool('tool2', 'server1', 'This is tool 2 description'),
      ];

      mockConfig.getToolRegistry = vi.fn().mockResolvedValue({
        getAllTools: vi.fn().mockReturnValue(mockServerTools),
      });

      const result = await mcpCommand.action!(mockContext, 'desc');

      expect(result).toEqual({
        type: 'message',
        messageType: 'info',
        content: expect.stringContaining('Configured MCP servers:'),
      });

      expect(isMessageAction(result)).toBe(true);
      if (isMessageAction(result)) {
        const message = result.content;

        // Check that server description is included
        expect(message).toContain(
          '\u001b[1mserver1\u001b[0m - Ready (2 tools)',
        );
        expect(message).toContain(
          '\u001b[32mThis is a server description\u001b[0m',
        );

        // Check that tool descriptions are included
        expect(message).toContain('\u001b[36mtool1\u001b[0m');
        expect(message).toContain(
          '\u001b[32mThis is tool 1 description\u001b[0m',
        );
        expect(message).toContain('\u001b[36mtool2\u001b[0m');
        expect(message).toContain(
          '\u001b[32mThis is tool 2 description\u001b[0m',
        );

        // Check that tips are NOT displayed when arguments are provided
        expect(message).not.toContain('💡 Tips:');
      }
    });

    it('should not display descriptions when nodesc argument is used', async () => {
      const mockMcpServers = {
        server1: {
          command: 'cmd1',
          description: 'This is a server description',
        },
      };

      mockConfig.getMcpServers = vi.fn().mockReturnValue(mockMcpServers);

      const mockServerTools = [
        createMockMCPTool('tool1', 'server1', 'This is tool 1 description'),
      ];

      mockConfig.getToolRegistry = vi.fn().mockResolvedValue({
        getAllTools: vi.fn().mockReturnValue(mockServerTools),
      });

      const result = await mcpCommand.action!(mockContext, 'nodesc');

      expect(result).toEqual({
        type: 'message',
        messageType: 'info',
        content: expect.stringContaining('Configured MCP servers:'),
      });

      expect(isMessageAction(result)).toBe(true);
      if (isMessageAction(result)) {
        const message = result.content;

        // Check that descriptions are not included
        expect(message).not.toContain('This is a server description');
        expect(message).not.toContain('This is tool 1 description');
        expect(message).toContain('\u001b[36mtool1\u001b[0m');

        // Check that tips are NOT displayed when arguments are provided
        expect(message).not.toContain('💡 Tips:');
      }
    });

    it('should indicate when a server has no tools', async () => {
      const mockMcpServers = {
        server1: { command: 'cmd1' },
        server2: { command: 'cmd2' },
      };

      mockConfig.getMcpServers = vi.fn().mockReturnValue(mockMcpServers);

      // Setup server statuses
      vi.mocked(getMCPServerStatus).mockImplementation((serverName) => {
        if (serverName === 'server1') return MCPServerStatus.CONNECTED;
        if (serverName === 'server2') return MCPServerStatus.DISCONNECTED;
        return MCPServerStatus.DISCONNECTED;
      });

      // Mock tools - only server1 has tools
      const mockServerTools = [createMockMCPTool('server1_tool1', 'server1')];

      mockConfig.getToolRegistry = vi.fn().mockResolvedValue({
        getAllTools: vi.fn().mockReturnValue(mockServerTools),
      });

      const result = await mcpCommand.action!(mockContext, '');

      expect(isMessageAction(result)).toBe(true);
      if (isMessageAction(result)) {
        const message = result.content;
        expect(message).toContain(
          '🟢 \u001b[1mserver1\u001b[0m - Ready (1 tool)',
        );
        expect(message).toContain('\u001b[36mserver1_tool1\u001b[0m');
        expect(message).toContain(
          '🔴 \u001b[1mserver2\u001b[0m - Disconnected (0 tools cached)',
        );
        expect(message).toContain('No tools or prompts available');
      }
    });

    it('should show startup indicator when servers are connecting', async () => {
      const mockMcpServers = {
        server1: { command: 'cmd1' },
        server2: { command: 'cmd2' },
      };

      mockConfig.getMcpServers = vi.fn().mockReturnValue(mockMcpServers);

      // Setup server statuses with one connecting
      vi.mocked(getMCPServerStatus).mockImplementation((serverName) => {
        if (serverName === 'server1') return MCPServerStatus.CONNECTED;
        if (serverName === 'server2') return MCPServerStatus.CONNECTING;
        return MCPServerStatus.DISCONNECTED;
      });

      // Setup discovery state as in progress
      vi.mocked(getMCPDiscoveryState).mockReturnValue(
        MCPDiscoveryState.IN_PROGRESS,
      );

      // Mock tools
      const mockServerTools = [
        createMockMCPTool('server1_tool1', 'server1'),
        createMockMCPTool('server2_tool1', 'server2'),
      ];

      mockConfig.getToolRegistry = vi.fn().mockResolvedValue({
        getAllTools: vi.fn().mockReturnValue(mockServerTools),
      });

      const result = await mcpCommand.action!(mockContext, '');

      expect(isMessageAction(result)).toBe(true);
      if (isMessageAction(result)) {
        const message = result.content;

        // Check that startup indicator is shown
        expect(message).toContain(
          '⏳ MCP servers are starting up (1 initializing)...',
        );
        expect(message).toContain(
          'Note: First startup may take longer. Tool availability will update automatically.',
        );

        // Check server statuses
        expect(message).toContain(
          '🟢 \u001b[1mserver1\u001b[0m - Ready (1 tool)',
        );
        expect(message).toContain(
          '🔄 \u001b[1mserver2\u001b[0m - Starting... (first startup may take longer) (tools and prompts will appear when ready)',
        );
      }
    });

    it('should display the extension name for servers from extensions', async () => {
      const mockMcpServers = {
        server1: { command: 'cmd1', extensionName: 'my-extension' },
      };
      mockConfig.getMcpServers = vi.fn().mockReturnValue(mockMcpServers);

      const result = await mcpCommand.action!(mockContext, '');

      expect(isMessageAction(result)).toBe(true);
      if (isMessageAction(result)) {
        const message = result.content;
        expect(message).toContain('server1 (from my-extension)');
      }
    });

    it('should display blocked MCP servers', async () => {
      mockConfig.getMcpServers = vi.fn().mockReturnValue({});
      const blockedServers = [
        { name: 'blocked-server', extensionName: 'my-extension' },
      ];
      mockConfig.getBlockedMcpServers = vi.fn().mockReturnValue(blockedServers);

      const result = await mcpCommand.action!(mockContext, '');

      expect(isMessageAction(result)).toBe(true);
      if (isMessageAction(result)) {
        const message = result.content;
        expect(message).toContain(
          '🔴 \u001b[1mblocked-server (from my-extension)\u001b[0m - Blocked',
        );
      }
    });

    it('should display both active and blocked servers correctly', async () => {
      const mockMcpServers = {
        server1: { command: 'cmd1', extensionName: 'my-extension' },
      };
      mockConfig.getMcpServers = vi.fn().mockReturnValue(mockMcpServers);
      const blockedServers = [
        { name: 'blocked-server', extensionName: 'another-extension' },
      ];
      mockConfig.getBlockedMcpServers = vi.fn().mockReturnValue(blockedServers);

      const result = await mcpCommand.action!(mockContext, '');

      expect(isMessageAction(result)).toBe(true);
      if (isMessageAction(result)) {
        const message = result.content;
        expect(message).toContain('server1 (from my-extension)');
        expect(message).toContain(
          '🔴 \u001b[1mblocked-server (from another-extension)\u001b[0m - Blocked',
        );
      }
    });
  });

  describe('schema functionality', () => {
    it('should display tool schemas when schema argument is used', async () => {
      const mockMcpServers = {
        server1: {
          command: 'cmd1',
          description: 'This is a server description',
        },
      };

      mockConfig.getMcpServers = vi.fn().mockReturnValue(mockMcpServers);

      // Create tools with parameter schemas
      const mockCallableTool1: CallableTool = {
        callTool: vi.fn(),
        tool: vi.fn(),
      } as unknown as CallableTool;
      const mockCallableTool2: CallableTool = {
        callTool: vi.fn(),
        tool: vi.fn(),
      } as unknown as CallableTool;

      const tool1 = new DiscoveredMCPTool(
        mockCallableTool1,
        'server1',
        'tool1',
        'This is tool 1 description',
        {
          type: Type.OBJECT,
          properties: {
            param1: { type: Type.STRING, description: 'First parameter' },
          },
          required: ['param1'],
        },
        'tool1',
      );

      const tool2 = new DiscoveredMCPTool(
        mockCallableTool2,
        'server1',
        'tool2',
        'This is tool 2 description',
        {
          type: Type.OBJECT,
          properties: {
            param2: { type: Type.NUMBER, description: 'Second parameter' },
          },
          required: ['param2'],
        },
        'tool2',
      );

      const mockServerTools = [tool1, tool2];

      mockConfig.getToolRegistry = vi.fn().mockResolvedValue({
        getAllTools: vi.fn().mockReturnValue(mockServerTools),
      });

      const result = await mcpCommand.action!(mockContext, 'schema');

      expect(result).toEqual({
        type: 'message',
        messageType: 'info',
        content: expect.stringContaining('Configured MCP servers:'),
      });

      expect(isMessageAction(result)).toBe(true);
      if (isMessageAction(result)) {
        const message = result.content;

        // Check that server description is included
        expect(message).toContain('Ready (2 tools)');
        expect(message).toContain('This is a server description');

        // Check that tool descriptions and schemas are included
        expect(message).toContain('This is tool 1 description');
        expect(message).toContain('Parameters:');
        expect(message).toContain('param1');
        expect(message).toContain('STRING');
        expect(message).toContain('This is tool 2 description');
        expect(message).toContain('param2');
        expect(message).toContain('NUMBER');
      }
    });

    it('should handle tools without parameter schemas gracefully', async () => {
      const mockMcpServers = {
        server1: { command: 'cmd1' },
      };

      mockConfig.getMcpServers = vi.fn().mockReturnValue(mockMcpServers);

      // Mock tools without parameter schemas
      const mockServerTools = [
        createMockMCPTool('tool1', 'server1', 'Tool without schema'),
      ];

      mockConfig.getToolRegistry = vi.fn().mockResolvedValue({
        getAllTools: vi.fn().mockReturnValue(mockServerTools),
      });

      const result = await mcpCommand.action!(mockContext, 'schema');

      expect(result).toEqual({
        type: 'message',
        messageType: 'info',
        content: expect.stringContaining('Configured MCP servers:'),
      });

      expect(isMessageAction(result)).toBe(true);
      if (isMessageAction(result)) {
        const message = result.content;
        expect(message).toContain('tool1');
        expect(message).toContain('Tool without schema');
        // Should not crash when parameterSchema is undefined
      }
    });
  });

  describe('argument parsing', () => {
    beforeEach(() => {
      const mockMcpServers = {
        server1: {
          command: 'cmd1',
          description: 'Server description',
        },
      };

      mockConfig.getMcpServers = vi.fn().mockReturnValue(mockMcpServers);

      const mockServerTools = [
        createMockMCPTool('tool1', 'server1', 'Test tool'),
      ];

      mockConfig.getToolRegistry = vi.fn().mockResolvedValue({
        getAllTools: vi.fn().mockReturnValue(mockServerTools),
      });
    });

    it('should handle "descriptions" as alias for "desc"', async () => {
      const result = await mcpCommand.action!(mockContext, 'descriptions');

      expect(isMessageAction(result)).toBe(true);
      if (isMessageAction(result)) {
        const message = result.content;
        expect(message).toContain('Test tool');
        expect(message).toContain('Server description');
      }
    });

    it('should handle "nodescriptions" as alias for "nodesc"', async () => {
      const result = await mcpCommand.action!(mockContext, 'nodescriptions');

      expect(isMessageAction(result)).toBe(true);
      if (isMessageAction(result)) {
        const message = result.content;
        expect(message).not.toContain('Test tool');
        expect(message).not.toContain('Server description');
        expect(message).toContain('\u001b[36mtool1\u001b[0m');
      }
    });

    it('should handle mixed case arguments', async () => {
      const result = await mcpCommand.action!(mockContext, 'DESC');

      expect(isMessageAction(result)).toBe(true);
      if (isMessageAction(result)) {
        const message = result.content;
        expect(message).toContain('Test tool');
        expect(message).toContain('Server description');
      }
    });

    it('should handle multiple arguments - "schema desc"', async () => {
      const result = await mcpCommand.action!(mockContext, 'schema desc');

      expect(isMessageAction(result)).toBe(true);
      if (isMessageAction(result)) {
        const message = result.content;
        expect(message).toContain('Test tool');
        expect(message).toContain('Server description');
        expect(message).toContain('Parameters:');
      }
    });

    it('should handle multiple arguments - "desc schema"', async () => {
      const result = await mcpCommand.action!(mockContext, 'desc schema');

      expect(isMessageAction(result)).toBe(true);
      if (isMessageAction(result)) {
        const message = result.content;
        expect(message).toContain('Test tool');
        expect(message).toContain('Server description');
        expect(message).toContain('Parameters:');
      }
    });

    it('should handle "schema" alone showing descriptions', async () => {
      const result = await mcpCommand.action!(mockContext, 'schema');

      expect(isMessageAction(result)).toBe(true);
      if (isMessageAction(result)) {
        const message = result.content;
        expect(message).toContain('Test tool');
        expect(message).toContain('Server description');
        expect(message).toContain('Parameters:');
      }
    });

    it('should handle "nodesc" overriding "schema" - "schema nodesc"', async () => {
      const result = await mcpCommand.action!(mockContext, 'schema nodesc');

      expect(isMessageAction(result)).toBe(true);
      if (isMessageAction(result)) {
        const message = result.content;
        expect(message).not.toContain('Test tool');
        expect(message).not.toContain('Server description');
        expect(message).toContain('Parameters:'); // Schema should still show
        expect(message).toContain('\u001b[36mtool1\u001b[0m');
      }
    });

    it('should handle "nodesc" overriding "desc" - "desc nodesc"', async () => {
      const result = await mcpCommand.action!(mockContext, 'desc nodesc');

      expect(isMessageAction(result)).toBe(true);
      if (isMessageAction(result)) {
        const message = result.content;
        expect(message).not.toContain('Test tool');
        expect(message).not.toContain('Server description');
        expect(message).not.toContain('Parameters:');
        expect(message).toContain('\u001b[36mtool1\u001b[0m');
      }
    });

    it('should handle "nodesc" overriding both "desc" and "schema" - "desc schema nodesc"', async () => {
      const result = await mcpCommand.action!(
        mockContext,
        'desc schema nodesc',
      );

      expect(isMessageAction(result)).toBe(true);
      if (isMessageAction(result)) {
        const message = result.content;
        expect(message).not.toContain('Test tool');
        expect(message).not.toContain('Server description');
        expect(message).toContain('Parameters:'); // Schema should still show
        expect(message).toContain('\u001b[36mtool1\u001b[0m');
      }
    });

    it('should handle extra whitespace in arguments', async () => {
      const result = await mcpCommand.action!(mockContext, '  desc   schema  ');

      expect(isMessageAction(result)).toBe(true);
      if (isMessageAction(result)) {
        const message = result.content;
        expect(message).toContain('Test tool');
        expect(message).toContain('Server description');
        expect(message).toContain('Parameters:');
      }
    });

    it('should handle empty arguments gracefully', async () => {
      const result = await mcpCommand.action!(mockContext, '');

      expect(isMessageAction(result)).toBe(true);
      if (isMessageAction(result)) {
        const message = result.content;
        expect(message).not.toContain('Test tool');
        expect(message).not.toContain('Server description');
        expect(message).not.toContain('Parameters:');
        expect(message).toContain('\u001b[36mtool1\u001b[0m');
      }
    });

    it('should handle unknown arguments gracefully', async () => {
      const result = await mcpCommand.action!(mockContext, 'unknown arg');

      expect(isMessageAction(result)).toBe(true);
      if (isMessageAction(result)) {
        const message = result.content;
        expect(message).not.toContain('Test tool');
        expect(message).not.toContain('Server description');
        expect(message).not.toContain('Parameters:');
        expect(message).toContain('\u001b[36mtool1\u001b[0m');
      }
    });
  });

  describe('edge cases', () => {
    it('should handle empty server names gracefully', async () => {
      const mockMcpServers = {
        '': { command: 'cmd1' }, // Empty server name
      };

      mockConfig.getMcpServers = vi.fn().mockReturnValue(mockMcpServers);
      mockConfig.getToolRegistry = vi.fn().mockResolvedValue({
        getAllTools: vi.fn().mockReturnValue([]),
      });

      const result = await mcpCommand.action!(mockContext, '');

      expect(result).toEqual({
        type: 'message',
        messageType: 'info',
        content: expect.stringContaining('Configured MCP servers:'),
      });
    });

    it('should handle servers with special characters in names', async () => {
      const mockMcpServers = {
        'server-with-dashes': { command: 'cmd1' },
        server_with_underscores: { command: 'cmd2' },
        'server.with.dots': { command: 'cmd3' },
      };

      mockConfig.getMcpServers = vi.fn().mockReturnValue(mockMcpServers);
      mockConfig.getToolRegistry = vi.fn().mockResolvedValue({
        getAllTools: vi.fn().mockReturnValue([]),
      });

      const result = await mcpCommand.action!(mockContext, '');

      expect(isMessageAction(result)).toBe(true);
      if (isMessageAction(result)) {
        const message = result.content;
        expect(message).toContain('server-with-dashes');
        expect(message).toContain('server_with_underscores');
        expect(message).toContain('server.with.dots');
      }
    });
  });

  describe('auth subcommand', () => {
    beforeEach(() => {
      vi.clearAllMocks();
    });

    it('should list OAuth-enabled servers when no server name is provided', async () => {
      const context = createMockCommandContext({
        services: {
          config: {
            getMcpServers: vi.fn().mockReturnValue({
              'oauth-server': { oauth: { enabled: true } },
              'regular-server': {},
              'another-oauth': { oauth: { enabled: true } },
            }),
          },
        },
      });

      const authCommand = mcpCommand.subCommands?.find(
        (cmd) => cmd.name === 'auth',
      );
      expect(authCommand).toBeDefined();

      const result = await authCommand!.action!(context, '');
      expect(isMessageAction(result)).toBe(true);
      if (isMessageAction(result)) {
        expect(result.messageType).toBe('info');
        expect(result.content).toContain('oauth-server');
        expect(result.content).toContain('another-oauth');
        expect(result.content).not.toContain('regular-server');
        expect(result.content).toContain('/mcp auth <server-name>');
      }
    });

    it('should show message when no OAuth servers are configured', async () => {
      const context = createMockCommandContext({
        services: {
          config: {
            getMcpServers: vi.fn().mockReturnValue({
              'regular-server': {},
            }),
          },
        },
      });

      const authCommand = mcpCommand.subCommands?.find(
        (cmd) => cmd.name === 'auth',
      );
      const result = await authCommand!.action!(context, '');

      expect(isMessageAction(result)).toBe(true);
      if (isMessageAction(result)) {
        expect(result.messageType).toBe('info');
        expect(result.content).toBe(
          'No MCP servers configured with OAuth authentication.',
        );
      }
    });

    it('should authenticate with a specific server', async () => {
      const mockToolRegistry = {
        discoverToolsForServer: vi.fn(),
      };
      const mockGeminiClient = {
        setTools: vi.fn(),
      };

      const context = createMockCommandContext({
        services: {
          config: {
            getMcpServers: vi.fn().mockReturnValue({
              'test-server': {
                url: 'http://localhost:3000',
                oauth: { enabled: true },
              },
            }),
            getToolRegistry: vi.fn().mockResolvedValue(mockToolRegistry),
            getGeminiClient: vi.fn().mockReturnValue(mockGeminiClient),
          },
        },
      });

      const { MCPOAuthProvider } = await import('@qwen-code/qwen-code-core');

      const authCommand = mcpCommand.subCommands?.find(
        (cmd) => cmd.name === 'auth',
      );
      const result = await authCommand!.action!(context, 'test-server');

      expect(MCPOAuthProvider.authenticate).toHaveBeenCalledWith(
        'test-server',
        { enabled: true },
        'http://localhost:3000',
      );
      expect(mockToolRegistry.discoverToolsForServer).toHaveBeenCalledWith(
        'test-server',
      );
      expect(mockGeminiClient.setTools).toHaveBeenCalled();

      expect(isMessageAction(result)).toBe(true);
      if (isMessageAction(result)) {
        expect(result.messageType).toBe('info');
        expect(result.content).toContain('Successfully authenticated');
      }
    });

    it('should handle authentication errors', async () => {
      const context = createMockCommandContext({
        services: {
          config: {
            getMcpServers: vi.fn().mockReturnValue({
              'test-server': { oauth: { enabled: true } },
            }),
          },
        },
      });

      const { MCPOAuthProvider } = await import('@qwen-code/qwen-code-core');
      (
        MCPOAuthProvider.authenticate as ReturnType<typeof vi.fn>
      ).mockRejectedValue(new Error('Auth failed'));

      const authCommand = mcpCommand.subCommands?.find(
        (cmd) => cmd.name === 'auth',
      );
      const result = await authCommand!.action!(context, 'test-server');

      expect(isMessageAction(result)).toBe(true);
      if (isMessageAction(result)) {
        expect(result.messageType).toBe('error');
        expect(result.content).toContain('Failed to authenticate');
        expect(result.content).toContain('Auth failed');
      }
    });

    it('should handle non-existent server', async () => {
      const context = createMockCommandContext({
        services: {
          config: {
            getMcpServers: vi.fn().mockReturnValue({
              'existing-server': {},
            }),
          },
        },
      });

      const authCommand = mcpCommand.subCommands?.find(
        (cmd) => cmd.name === 'auth',
      );
      const result = await authCommand!.action!(context, 'non-existent');

      expect(isMessageAction(result)).toBe(true);
      if (isMessageAction(result)) {
        expect(result.messageType).toBe('error');
        expect(result.content).toContain("MCP server 'non-existent' not found");
      }
    });
  });

  describe('refresh subcommand', () => {
    it('should refresh the list of tools and display the status', async () => {
      const mockToolRegistry = {
        discoverMcpTools: vi.fn(),
        getAllTools: vi.fn().mockReturnValue([]),
      };
      const mockGeminiClient = {
        setTools: vi.fn(),
      };

      const context = createMockCommandContext({
        services: {
          config: {
            getMcpServers: vi.fn().mockReturnValue({ server1: {} }),
            getBlockedMcpServers: vi.fn().mockReturnValue([]),
            getToolRegistry: vi.fn().mockResolvedValue(mockToolRegistry),
            getGeminiClient: vi.fn().mockReturnValue(mockGeminiClient),
            getPromptRegistry: vi.fn().mockResolvedValue({
              getPromptsByServer: vi.fn().mockReturnValue([]),
            }),
          },
        },
      });

      const refreshCommand = mcpCommand.subCommands?.find(
        (cmd) => cmd.name === 'refresh',
      );
      expect(refreshCommand).toBeDefined();

      const result = await refreshCommand!.action!(context, '');

      expect(context.ui.addItem).toHaveBeenCalledWith(
        {
          type: 'info',
          text: 'Refreshing MCP servers and tools...',
        },
        expect.any(Number),
      );
      expect(mockToolRegistry.discoverMcpTools).toHaveBeenCalled();
      expect(mockGeminiClient.setTools).toHaveBeenCalled();

      expect(isMessageAction(result)).toBe(true);
      if (isMessageAction(result)) {
        expect(result.messageType).toBe('info');
        expect(result.content).toContain('Configured MCP servers:');
      }
    });

    it('should show an error if config is not available', async () => {
      const contextWithoutConfig = createMockCommandContext({
        services: {
          config: null,
        },
      });

      const refreshCommand = mcpCommand.subCommands?.find(
        (cmd) => cmd.name === 'refresh',
      );
      const result = await refreshCommand!.action!(contextWithoutConfig, '');

      expect(result).toEqual({
        type: 'message',
        messageType: 'error',
        content: 'Config not loaded.',
      });
    });

    it('should show an error if tool registry is not available', async () => {
      mockConfig.getToolRegistry = vi.fn().mockResolvedValue(undefined);

      const refreshCommand = mcpCommand.subCommands?.find(
        (cmd) => cmd.name === 'refresh',
      );
      const result = await refreshCommand!.action!(mockContext, '');

      expect(result).toEqual({
        type: 'message',
        messageType: 'error',
        content: 'Could not retrieve tool registry.',
      });
    });
  });
});<|MERGE_RESOLUTION|>--- conflicted
+++ resolved
@@ -13,26 +13,12 @@
   getMCPServerStatus,
   getMCPDiscoveryState,
   DiscoveredMCPTool,
-<<<<<<< HEAD
 } from '@qwen-code/qwen-code-core';
-import open from 'open';
+
 import { MessageActionReturn } from './types.js';
 import { Type, CallableTool } from '@google/genai';
 
-// Mock external dependencies
-vi.mock('open', () => ({
-  default: vi.fn(),
-}));
-
 vi.mock('@qwen-code/qwen-code-core', async (importOriginal) => {
-=======
-} from '@google/gemini-cli-core';
-
-import { MessageActionReturn } from './types.js';
-import { Type, CallableTool } from '@google/genai';
-
-vi.mock('@google/gemini-cli-core', async (importOriginal) => {
->>>>>>> 42a03368
   const actual =
     await importOriginal<typeof import('@qwen-code/qwen-code-core')>();
   return {
