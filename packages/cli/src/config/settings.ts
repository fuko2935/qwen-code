/**
 * @license
 * Copyright 2025 Google LLC
 * SPDX-License-Identifier: Apache-2.0
 */

import * as fs from 'fs';
import * as path from 'path';
import { homedir, platform } from 'os';
import * as dotenv from 'dotenv';
import {
  MCPServerConfig,
  GEMINI_CONFIG_DIR as GEMINI_DIR,
  getErrorMessage,
  BugCommandSettings,
  TelemetrySettings,
  AuthType,
} from '@qwen-code/qwen-code-core';
import stripJsonComments from 'strip-json-comments';
import { DefaultLight } from '../ui/themes/default-light.js';
import { DefaultDark } from '../ui/themes/default.js';
import { CustomTheme } from '../ui/themes/theme.js';

export const SETTINGS_DIRECTORY_NAME = '.qwen';
export const USER_SETTINGS_DIR = path.join(homedir(), SETTINGS_DIRECTORY_NAME);
export const USER_SETTINGS_PATH = path.join(USER_SETTINGS_DIR, 'settings.json');
export const DEFAULT_EXCLUDED_ENV_VARS = ['DEBUG', 'DEBUG_MODE'];

export function getSystemSettingsPath(): string {
  if (process.env.GEMINI_CLI_SYSTEM_SETTINGS_PATH) {
    return process.env.GEMINI_CLI_SYSTEM_SETTINGS_PATH;
  }
  if (platform() === 'darwin') {
    return '/Library/Application Support/QwenCode/settings.json';
  } else if (platform() === 'win32') {
    return 'C:\\ProgramData\\qwen-code\\settings.json';
  } else {
    return '/etc/qwen-code/settings.json';
  }
}

export function getWorkspaceSettingsPath(workspaceDir: string): string {
  return path.join(workspaceDir, SETTINGS_DIRECTORY_NAME, 'settings.json');
}

export type DnsResolutionOrder = 'ipv4first' | 'verbatim';

export enum SettingScope {
  User = 'User',
  Workspace = 'Workspace',
  System = 'System',
}

export interface CheckpointingSettings {
  enabled?: boolean;
}

export interface SummarizeToolOutputSettings {
  tokenBudget?: number;
}

export interface AccessibilitySettings {
  disableLoadingPhrases?: boolean;
}

export interface Settings {
  theme?: string;
  customThemes?: Record<string, CustomTheme>;
  selectedAuthType?: AuthType;
  useExternalAuth?: boolean;
  sandbox?: boolean | string;
  coreTools?: string[];
  excludeTools?: string[];
  toolDiscoveryCommand?: string;
  toolCallCommand?: string;
  mcpServerCommand?: string;
  mcpServers?: Record<string, MCPServerConfig>;
  allowMCPServers?: string[];
  excludeMCPServers?: string[];
  showMemoryUsage?: boolean;
  contextFileName?: string | string[];
  accessibility?: AccessibilitySettings;
  telemetry?: TelemetrySettings;
  usageStatisticsEnabled?: boolean;
  preferredEditor?: string;
  bugCommand?: BugCommandSettings;
  checkpointing?: CheckpointingSettings;
  autoConfigureMaxOldSpaceSize?: boolean;
  /** The model name to use (e.g 'gemini-9.0-pro') */
  model?: string;
<<<<<<< HEAD
  enableOpenAILogging?: boolean;
=======
>>>>>>> ea96293e

  // Git-aware file filtering settings
  fileFiltering?: {
    respectGitIgnore?: boolean;
    respectGeminiIgnore?: boolean;
    enableRecursiveFileSearch?: boolean;
  };

  hideWindowTitle?: boolean;

  hideTips?: boolean;
  hideBanner?: boolean;

  // Setting for setting maximum number of user/model/tool turns in a session.
  maxSessionTurns?: number;

  // Setting for maximum token limit for conversation history before blocking requests
  sessionTokenLimit?: number;

  // Setting for maximum number of files and folders to show in folder structure
  maxFolderItems?: number;

  // A map of tool names to their summarization settings.
  summarizeToolOutput?: Record<string, SummarizeToolOutputSettings>;

  vimMode?: boolean;
  memoryImportFormat?: 'tree' | 'flat';

  // Flag to be removed post-launch.
  ideModeFeature?: boolean;
  /// IDE mode setting configured via slash command toggle.
  ideMode?: boolean;

  // Setting for disabling auto-update.
  disableAutoUpdate?: boolean;

  // Setting for disabling the update nag message.
  disableUpdateNag?: boolean;

  memoryDiscoveryMaxDirs?: number;
<<<<<<< HEAD
  // Environment variables to exclude from project .env files
  excludedProjectEnvVars?: string[];
  dnsResolutionOrder?: DnsResolutionOrder;
  sampling_params?: Record<string, unknown>;
  systemPromptMappings?: Array<{
    baseUrls: string[];
    modelNames: string[];
    template: string;
  }>;
  contentGenerator?: {
    timeout?: number;
    maxRetries?: number;
  };
=======

  // Environment variables to exclude from project .env files
  excludedProjectEnvVars?: string[];
  dnsResolutionOrder?: DnsResolutionOrder;

  includeDirectories?: string[];

  loadMemoryFromIncludeDirectories?: boolean;
>>>>>>> ea96293e
}

export interface SettingsError {
  message: string;
  path: string;
}

export interface SettingsFile {
  settings: Settings;
  path: string;
}
export class LoadedSettings {
  constructor(
    system: SettingsFile,
    user: SettingsFile,
    workspace: SettingsFile,
    errors: SettingsError[],
  ) {
    this.system = system;
    this.user = user;
    this.workspace = workspace;
    this.errors = errors;
    this._merged = this.computeMergedSettings();
  }

  readonly system: SettingsFile;
  readonly user: SettingsFile;
  readonly workspace: SettingsFile;
  readonly errors: SettingsError[];

  private _merged: Settings;

  get merged(): Settings {
    return this._merged;
  }

  private computeMergedSettings(): Settings {
    const system = this.system.settings;
    const user = this.user.settings;
    const workspace = this.workspace.settings;

    return {
      ...user,
      ...workspace,
      ...system,
      customThemes: {
        ...(user.customThemes || {}),
        ...(workspace.customThemes || {}),
        ...(system.customThemes || {}),
      },
      mcpServers: {
        ...(user.mcpServers || {}),
        ...(workspace.mcpServers || {}),
        ...(system.mcpServers || {}),
      },
      includeDirectories: [
        ...(system.includeDirectories || []),
        ...(user.includeDirectories || []),
        ...(workspace.includeDirectories || []),
      ],
    };
  }

  forScope(scope: SettingScope): SettingsFile {
    switch (scope) {
      case SettingScope.User:
        return this.user;
      case SettingScope.Workspace:
        return this.workspace;
      case SettingScope.System:
        return this.system;
      default:
        throw new Error(`Invalid scope: ${scope}`);
    }
  }

  setValue<K extends keyof Settings>(
    scope: SettingScope,
    key: K,
    value: Settings[K],
  ): void {
    const settingsFile = this.forScope(scope);
    settingsFile.settings[key] = value;
    this._merged = this.computeMergedSettings();
    saveSettings(settingsFile);
  }
}

function resolveEnvVarsInString(value: string): string {
  const envVarRegex = /\$(?:(\w+)|{([^}]+)})/g; // Find $VAR_NAME or ${VAR_NAME}
  return value.replace(envVarRegex, (match, varName1, varName2) => {
    const varName = varName1 || varName2;
    if (process && process.env && typeof process.env[varName] === 'string') {
      return process.env[varName]!;
    }
    return match;
  });
}

function resolveEnvVarsInObject<T>(obj: T): T {
  if (
    obj === null ||
    obj === undefined ||
    typeof obj === 'boolean' ||
    typeof obj === 'number'
  ) {
    return obj;
  }

  if (typeof obj === 'string') {
    return resolveEnvVarsInString(obj) as unknown as T;
  }

  if (Array.isArray(obj)) {
    return obj.map((item) => resolveEnvVarsInObject(item)) as unknown as T;
  }

  if (typeof obj === 'object') {
    const newObj = { ...obj } as T;
    for (const key in newObj) {
      if (Object.prototype.hasOwnProperty.call(newObj, key)) {
        newObj[key] = resolveEnvVarsInObject(newObj[key]);
      }
    }
    return newObj;
  }

  return obj;
}

function findEnvFile(startDir: string): string | null {
  let currentDir = path.resolve(startDir);
  while (true) {
    // prefer gemini-specific .env under GEMINI_DIR
    const geminiEnvPath = path.join(currentDir, GEMINI_DIR, '.env');
    if (fs.existsSync(geminiEnvPath)) {
      return geminiEnvPath;
    }
    const envPath = path.join(currentDir, '.env');
    if (fs.existsSync(envPath)) {
      return envPath;
    }
    const parentDir = path.dirname(currentDir);
    if (parentDir === currentDir || !parentDir) {
      // check .env under home as fallback, again preferring gemini-specific .env
      const homeGeminiEnvPath = path.join(homedir(), GEMINI_DIR, '.env');
      if (fs.existsSync(homeGeminiEnvPath)) {
        return homeGeminiEnvPath;
      }
      const homeEnvPath = path.join(homedir(), '.env');
      if (fs.existsSync(homeEnvPath)) {
        return homeEnvPath;
      }
      return null;
    }
    currentDir = parentDir;
  }
}

export function setUpCloudShellEnvironment(envFilePath: string | null): void {
  // Special handling for GOOGLE_CLOUD_PROJECT in Cloud Shell:
  // Because GOOGLE_CLOUD_PROJECT in Cloud Shell tracks the project
  // set by the user using "gcloud config set project" we do not want to
  // use its value. So, unless the user overrides GOOGLE_CLOUD_PROJECT in
  // one of the .env files, we set the Cloud Shell-specific default here.
  if (envFilePath && fs.existsSync(envFilePath)) {
    const envFileContent = fs.readFileSync(envFilePath);
    const parsedEnv = dotenv.parse(envFileContent);
    if (parsedEnv.GOOGLE_CLOUD_PROJECT) {
      // .env file takes precedence in Cloud Shell
      process.env.GOOGLE_CLOUD_PROJECT = parsedEnv.GOOGLE_CLOUD_PROJECT;
    } else {
      // If not in .env, set to default and override global
      process.env.GOOGLE_CLOUD_PROJECT = 'cloudshell-gca';
    }
  } else {
    // If no .env file, set to default and override global
    process.env.GOOGLE_CLOUD_PROJECT = 'cloudshell-gca';
  }
}

export function loadEnvironment(settings?: Settings): void {
  const envFilePath = findEnvFile(process.cwd());

  // Cloud Shell environment variable handling
  if (process.env.CLOUD_SHELL === 'true') {
    setUpCloudShellEnvironment(envFilePath);
  }

  // If no settings provided, try to load workspace settings for exclusions
  let resolvedSettings = settings;
  if (!resolvedSettings) {
    const workspaceSettingsPath = getWorkspaceSettingsPath(process.cwd());
    try {
      if (fs.existsSync(workspaceSettingsPath)) {
        const workspaceContent = fs.readFileSync(
          workspaceSettingsPath,
          'utf-8',
        );
        const parsedWorkspaceSettings = JSON.parse(
          stripJsonComments(workspaceContent),
        ) as Settings;
        resolvedSettings = resolveEnvVarsInObject(parsedWorkspaceSettings);
      }
    } catch (_e) {
      // Ignore errors loading workspace settings
    }
  }

  if (envFilePath) {
    // Manually parse and load environment variables to handle exclusions correctly.
    // This avoids modifying environment variables that were already set from the shell.
    try {
      const envFileContent = fs.readFileSync(envFilePath, 'utf-8');
      const parsedEnv = dotenv.parse(envFileContent);

      const excludedVars =
        resolvedSettings?.excludedProjectEnvVars || DEFAULT_EXCLUDED_ENV_VARS;
      const isProjectEnvFile = !envFilePath.includes(GEMINI_DIR);

      for (const key in parsedEnv) {
        if (Object.hasOwn(parsedEnv, key)) {
          // If it's a project .env file, skip loading excluded variables.
          if (isProjectEnvFile && excludedVars.includes(key)) {
            continue;
          }

          // Load variable only if it's not already set in the environment.
          if (!Object.hasOwn(process.env, key)) {
            process.env[key] = parsedEnv[key];
          }
        }
      }
    } catch (_e) {
      // Errors are ignored to match the behavior of `dotenv.config({ quiet: true })`.
    }
  }
}

/**
 * Loads settings from user and workspace directories.
 * Project settings override user settings.
 */
export function loadSettings(workspaceDir: string): LoadedSettings {
  let systemSettings: Settings = {};
  let userSettings: Settings = {};
  let workspaceSettings: Settings = {};
  const settingsErrors: SettingsError[] = [];
  const systemSettingsPath = getSystemSettingsPath();

<<<<<<< HEAD
  // FIX: Resolve paths to their canonical representation to handle symlinks
=======
  // Resolve paths to their canonical representation to handle symlinks
>>>>>>> ea96293e
  const resolvedWorkspaceDir = path.resolve(workspaceDir);
  const resolvedHomeDir = path.resolve(homedir());

  let realWorkspaceDir = resolvedWorkspaceDir;
  try {
    // fs.realpathSync gets the "true" path, resolving any symlinks
    realWorkspaceDir = fs.realpathSync(resolvedWorkspaceDir);
  } catch (_e) {
    // This is okay. The path might not exist yet, and that's a valid state.
  }

  // We expect homedir to always exist and be resolvable.
  const realHomeDir = fs.realpathSync(resolvedHomeDir);

  const workspaceSettingsPath = getWorkspaceSettingsPath(workspaceDir);

  // Load system settings
  try {
    if (fs.existsSync(systemSettingsPath)) {
      const systemContent = fs.readFileSync(systemSettingsPath, 'utf-8');
      const parsedSystemSettings = JSON.parse(
        stripJsonComments(systemContent),
      ) as Settings;
      systemSettings = resolveEnvVarsInObject(parsedSystemSettings);
    }
  } catch (error: unknown) {
    settingsErrors.push({
      message: getErrorMessage(error),
      path: systemSettingsPath,
    });
  }

  // Load user settings
  try {
    if (fs.existsSync(USER_SETTINGS_PATH)) {
      const userContent = fs.readFileSync(USER_SETTINGS_PATH, 'utf-8');
      const parsedUserSettings = JSON.parse(
        stripJsonComments(userContent),
      ) as Settings;
      userSettings = resolveEnvVarsInObject(parsedUserSettings);
      // Support legacy theme names
      if (userSettings.theme && userSettings.theme === 'VS') {
        userSettings.theme = DefaultLight.name;
      } else if (userSettings.theme && userSettings.theme === 'VS2015') {
        userSettings.theme = DefaultDark.name;
      }
    }
  } catch (error: unknown) {
    settingsErrors.push({
      message: getErrorMessage(error),
      path: USER_SETTINGS_PATH,
    });
  }

<<<<<<< HEAD
  // This comparison is now much more reliable.
=======
>>>>>>> ea96293e
  if (realWorkspaceDir !== realHomeDir) {
    // Load workspace settings
    try {
      if (fs.existsSync(workspaceSettingsPath)) {
        const projectContent = fs.readFileSync(workspaceSettingsPath, 'utf-8');
        const parsedWorkspaceSettings = JSON.parse(
          stripJsonComments(projectContent),
        ) as Settings;
        workspaceSettings = resolveEnvVarsInObject(parsedWorkspaceSettings);
        if (workspaceSettings.theme && workspaceSettings.theme === 'VS') {
          workspaceSettings.theme = DefaultLight.name;
        } else if (
          workspaceSettings.theme &&
          workspaceSettings.theme === 'VS2015'
        ) {
          workspaceSettings.theme = DefaultDark.name;
        }
      }
    } catch (error: unknown) {
      settingsErrors.push({
        message: getErrorMessage(error),
        path: workspaceSettingsPath,
      });
    }
  }

  // Create LoadedSettings first
  const loadedSettings = new LoadedSettings(
    {
      path: systemSettingsPath,
      settings: systemSettings,
    },
    {
      path: USER_SETTINGS_PATH,
      settings: userSettings,
    },
    {
      path: workspaceSettingsPath,
      settings: workspaceSettings,
    },
    settingsErrors,
  );

  // Load environment with merged settings
  loadEnvironment(loadedSettings.merged);

  return loadedSettings;
}

export function saveSettings(settingsFile: SettingsFile): void {
  try {
    // Ensure the directory exists
    const dirPath = path.dirname(settingsFile.path);
    if (!fs.existsSync(dirPath)) {
      fs.mkdirSync(dirPath, { recursive: true });
    }

    fs.writeFileSync(
      settingsFile.path,
      JSON.stringify(settingsFile.settings, null, 2),
      'utf-8',
    );
  } catch (error) {
    console.error('Error saving user settings file:', error);
  }
}<|MERGE_RESOLUTION|>--- conflicted
+++ resolved
@@ -88,10 +88,7 @@
   autoConfigureMaxOldSpaceSize?: boolean;
   /** The model name to use (e.g 'gemini-9.0-pro') */
   model?: string;
-<<<<<<< HEAD
   enableOpenAILogging?: boolean;
-=======
->>>>>>> ea96293e
 
   // Git-aware file filtering settings
   fileFiltering?: {
@@ -132,10 +129,10 @@
   disableUpdateNag?: boolean;
 
   memoryDiscoveryMaxDirs?: number;
-<<<<<<< HEAD
   // Environment variables to exclude from project .env files
   excludedProjectEnvVars?: string[];
   dnsResolutionOrder?: DnsResolutionOrder;
+
   sampling_params?: Record<string, unknown>;
   systemPromptMappings?: Array<{
     baseUrls: string[];
@@ -146,16 +143,10 @@
     timeout?: number;
     maxRetries?: number;
   };
-=======
-
-  // Environment variables to exclude from project .env files
-  excludedProjectEnvVars?: string[];
-  dnsResolutionOrder?: DnsResolutionOrder;
 
   includeDirectories?: string[];
 
   loadMemoryFromIncludeDirectories?: boolean;
->>>>>>> ea96293e
 }
 
 export interface SettingsError {
@@ -406,11 +397,7 @@
   const settingsErrors: SettingsError[] = [];
   const systemSettingsPath = getSystemSettingsPath();
 
-<<<<<<< HEAD
-  // FIX: Resolve paths to their canonical representation to handle symlinks
-=======
   // Resolve paths to their canonical representation to handle symlinks
->>>>>>> ea96293e
   const resolvedWorkspaceDir = path.resolve(workspaceDir);
   const resolvedHomeDir = path.resolve(homedir());
 
@@ -465,10 +452,6 @@
     });
   }
 
-<<<<<<< HEAD
-  // This comparison is now much more reliable.
-=======
->>>>>>> ea96293e
   if (realWorkspaceDir !== realHomeDir) {
     // Load workspace settings
     try {
