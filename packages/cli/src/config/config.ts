--- conflicted
+++ resolved
@@ -62,14 +62,10 @@
   experimentalAcp: boolean | undefined;
   extensions: string[] | undefined;
   listExtensions: boolean | undefined;
-<<<<<<< HEAD
-  ideMode: boolean | undefined;
+  ideModeFeature: boolean | undefined;
   openaiLogging: boolean | undefined;
   openaiApiKey: string | undefined;
   openaiBaseUrl: string | undefined;
-=======
-  ideModeFeature: boolean | undefined;
->>>>>>> 42a03368
   proxy: string | undefined;
   includeDirectories: string[] | undefined;
 }
